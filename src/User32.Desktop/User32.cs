﻿// Copyright (c) to owners found in https://github.com/AArnott/pinvoke/blob/master/COPYRIGHT.md. All rights reserved.
// Licensed under the MIT license. See LICENSE.txt file in the project root for full license information.

#pragma warning disable SA1625 // Element documentation must not be copied and pasted

namespace PInvoke
{
    using System;
    using System.Runtime.InteropServices;
    using System.Text;
    using PInvoke;
    using static PInvoke.Kernel32;

    /// <summary>
    /// Exported functions from the User32.dll Windows library.
    /// </summary>
    [OfferFriendlyOverloads]
    public static partial class User32
    {
        /// <summary>
        /// The multiplicative constant 120 for calculating mouse wheel movement.
        /// </summary>
        /// <remarks>
        /// See https://msdn.microsoft.com/en-us/library/windows/desktop/ms646254(v=vs.85).aspx
        /// </remarks>
        public const int WHEEL_DELTA = 120;

        /// <summary>
        /// Size of a device name string
        /// </summary>
        public const int CCHDEVICENAME = 32;

        /// <summary>
        /// Default parameters for <see cref="CreateWindowEx(WindowStylesEx, string, string, WindowStyles, int, int, int, int, IntPtr, IntPtr, IntPtr, IntPtr)"/>
        /// </summary>
        public const int CW_USEDEFAULT = unchecked((int)0x80000000);

        /// <summary>
        /// Size of a font name or a font family name
        /// </summary>
        public const int LF_FACESIZE = 32;

        /// <summary>
        ///     A bitmap that is drawn by the window that owns the menu. The application must process the WM_MEASUREITEM and
        ///     WM_DRAWITEM messages.
        /// </summary>
        public static readonly IntPtr HBMMENU_CALLBACK = new IntPtr(-1);

        /// <summary>Close button for the menu bar.</summary>
        public static readonly IntPtr HBMMENU_MBAR_CLOSE = new IntPtr(5);

        /// <summary>Disabled close button for the menu bar.</summary>
        public static readonly IntPtr HBMMENU_MBAR_CLOSE_D = new IntPtr(6);

        /// <summary>Minimize button for the menu bar.</summary>
        public static readonly IntPtr HBMMENU_MBAR_MINIMIZE = new IntPtr(3);

        /// <summary>Disabled minimize button for the menu bar.</summary>
        public static readonly IntPtr HBMMENU_MBAR_MINIMIZE_D = new IntPtr(7);

        /// <summary>Restore button for the menu bar.</summary>
        public static readonly IntPtr HBMMENU_MBAR_RESTORE = new IntPtr(2);

        /// <summary>Close button for the submenu.</summary>
        public static readonly IntPtr HBMMENU_POPUP_CLOSE = new IntPtr(8);

        /// <summary>Maximize button for the submenu.</summary>
        public static readonly IntPtr HBMMENU_POPUP_MAXIMIZE = new IntPtr(10);

        /// <summary>Minimize button for the submenu.</summary>
        public static readonly IntPtr HBMMENU_POPUP_MINIMIZE = new IntPtr(11);

        /// <summary>Restore button for the submenu.</summary>
        public static readonly IntPtr HBMMENU_POPUP_RESTORE = new IntPtr(9);

        /// <summary>Windows icon or the icon of the window specified in <see cref="MENUITEMINFO.dwItemData" />.</summary>
        public static readonly IntPtr HBMMENU_SYSTEM = new IntPtr(1);

        /// <summary>
        /// A special windows handle used to indicate to <see cref="SendMessage(IntPtr, WindowMessage, IntPtr, IntPtr)" />
        /// that the message is sent to all top-level windows in the system, including disabled or invisible unowned windows,
        /// overlapped windows, and pop-up windows.
        /// </summary>
        public static readonly IntPtr HWND_BROADCAST = (IntPtr)0xffff;

        /// <summary>
        /// An application-defined or library-defined callback function used with the <see cref="SetWindowsHookEx(WindowsHookType, IntPtr, IntPtr, int)"/> function.
        /// This is a generic function to Hook callbacks. For specific callback functions see this <see href="https://msdn.microsoft.com/en-us/library/windows/desktop/ms632589(v=vs.85).aspx" >API documentation on MSDN</see>.
        /// </summary>
        /// <param name="nCode">An action code for the callback. Can be used to indicate if the hook procedure must process the message or not.</param>
        /// <param name="wParam">First message parameter</param>
        /// <param name="lParam">Second message parameter</param>
        /// <returns>
        /// An LRESULT. Usually if nCode is less than zero, the hook procedure must return the value returned by CallNextHookEx.
        /// If nCode is greater than or equal to zero, it is highly recommended that you call CallNextHookEx and return the value it returns;
        /// otherwise, other applications that have installed hooks will not receive hook notifications and may behave incorrectly as a result.
        /// If the hook procedure does not call CallNextHookEx, the return value should be zero.
        /// </returns>
        [UnmanagedFunctionPointer(CallingConvention.StdCall)]
        public delegate int WindowsHookDelegate(int nCode, IntPtr wParam, IntPtr lParam);

        /// <summary>
        /// An application-defined callback (or hook) function that the system calls in response to events generated by an accessible object.
        /// The hook function processes the event notifications as required. Clients install the hook function and request specific types
        /// of event notifications by calling <see cref="SetWinEventHook(WindowsEventHookType, WindowsEventHookType, IntPtr, IntPtr, int, int, WindowsEventHookFlags)"/>.
        /// </summary>
        /// <param name="hWinEventHook">Handle to an event hook function. This value is returned by SetWinEventHook when the hook function
        /// is installed and is specific to each instance of the hook function.</param>
        /// <param name="event">Specifies the event that occurred. This value is one of the <see cref="WindowsEventHookType"/> constants.</param>
        /// <param name="hwnd">Handle to the window that generates the event, or NULL if no window is associated with the event.
        /// For example, the mouse pointer is not associated with a window.</param>
        /// <param name="idObject">Identifies the object associated with the event. This is one of the object identifiers or a custom object ID.
        /// <see href="https://msdn.microsoft.com/en-us/library/windows/desktop/dd373606(v=vs.85).aspx"/></param>
        /// <param name="idChild">Identifies whether the event was triggered by an object or a child element of the object.
        /// If this value is CHILDID_SELF, the event was triggered by the object; otherwise, this value is the child ID of the element that triggered the event.</param>
        /// <param name="dwEventThread">Identifies the thread that generated the event, or the thread that owns the current window.</param>
        /// <param name="dwmsEventTime">Specifies the time, in milliseconds, that the event was generated.</param>
        [UnmanagedFunctionPointer(CallingConvention.StdCall)]
        public delegate void WinEventProc(
            SafeEventHookHandle hWinEventHook,
            WindowsEventHookType @event,
            IntPtr hwnd,
            int idObject,
            int idChild,
            int dwEventThread,
            uint dwmsEventTime);

        /// <summary>
        /// An application-defined callback function used with the <see cref="EnumWindowStations(WINSTAENUMPROC, IntPtr)"/> function.
        /// </summary>
        /// <param name="lpszWindowStation">The name of the window station.</param>
        /// <param name="lParam">An application-defined value specified in the <see cref="EnumWindowStations(WINSTAENUMPROC, IntPtr)"/> function.</param>
        /// <returns>To continue enumeration, the callback function must return TRUE (non-zero value). To stop enumeration, it must return FALSE (0).</returns>
        /// <remarks>
        /// An application must register this callback function by passing its address to <see cref="EnumWindowStations(WINSTAENUMPROC, IntPtr)"/>.
        /// The callback function can call SetLastError to set an error code for the caller to retrieve by calling GetLastError.
        /// </remarks>
        [UnmanagedFunctionPointer(CallingConvention.StdCall, CharSet = CharSet.Unicode)]
        public delegate int WINSTAENUMPROC(string lpszWindowStation, IntPtr lParam);

        /// <summary>
        /// An application-defined callback function used with the <see cref="EnumDesktops(SafeWindowStationHandle, DESKTOPENUMPROC, IntPtr)"/> function.
        /// </summary>
        /// <param name="lpwstrDesktopName">The name of the desktop.</param>
        /// <param name="lParam">An application-defined value specified in the <see cref="EnumDesktops(SafeWindowStationHandle, DESKTOPENUMPROC, IntPtr)"/> function.</param>
        /// <returns>To continue enumeration, the callback function must return TRUE (non-zero value). To stop enumeration, it must return FALSE (0).</returns>
        /// <remarks>
        /// An application must register this callback function by passing its address to <see cref="EnumDesktops(SafeWindowStationHandle, DESKTOPENUMPROC, IntPtr)"/>.
        /// The callback function can call SetLastError to set an error code for the caller to retrieve by calling GetLastError.
        /// </remarks>
        [UnmanagedFunctionPointer(CallingConvention.StdCall, CharSet = CharSet.Unicode)]
        public delegate int DESKTOPENUMPROC(string lpwstrDesktopName, IntPtr lParam);

        /// <summary> An application-defined callback function used with the <see cref="EnumWindows"/> or <see cref="EnumDesktopWindows(SafeDesktopHandle, WNDENUMPROC, IntPtr)"/> function.</summary>
        /// <param name="hwnd">A handle to a top-level window.</param>
        /// <param name="lParam">The application-defined value given in <see cref="EnumWindows"/> or <see cref="EnumDesktopWindows(SafeDesktopHandle, WNDENUMPROC, IntPtr)"/>.</param>
        /// <returns>To continue enumeration, the callback function must return TRUE; to stop enumeration, it must return FALSE.</returns>
        /// <remarks>
        /// An application must register this callback function by passing its address to <see cref="EnumWindows"/> or <see cref="EnumDesktopWindows(SafeDesktopHandle, WNDENUMPROC, IntPtr)"/>.
        /// The callback function can call SetLastError to set an error code for the caller to retrieve by calling GetLastError.
        /// </remarks>
        [UnmanagedFunctionPointer(CallingConvention.StdCall)]
        [return:MarshalAs(UnmanagedType.Bool)]
        public delegate bool WNDENUMPROC(IntPtr hwnd, IntPtr lParam);

        /// <summary>
        ///     Application-defined callback function used with the CreateDialog and DialogBox families of functions. It processes
        ///     messages sent to a modal or modeless dialog box.
        /// </summary>
        /// <param name="hwndDlg">A handle to the dialog box.</param>
        /// <param name="uMsg">The message.</param>
        /// <param name="wParam">Additional message-specific information.</param>
        /// <param name="lParam">Additional message-specific information.</param>
        /// <returns>
        ///     Typically, the dialog box procedure should return TRUE if it processed the message, and FALSE if it did not. If the
        ///     dialog box procedure returns FALSE, the dialog manager performs the default dialog operation in response to the
        ///     message.
        ///     <para>
        ///         If the dialog box procedure processes a message that requires a specific return value, the dialog box
        ///         procedure should set the desired return value by calling <see cref="SetWindowLong" /> with
        ///         <see cref="WindowLongIndexFlags.DWLP_MSGRESULT" /> immediately before returning TRUE. Note that you must call
        ///         SetWindowLong immediately before returning TRUE; doing so earlier may result in the
        ///         <see cref="WindowLongIndexFlags.DWLP_MSGRESULT" /> value being overwritten by a nested dialog box message.
        ///     </para>
        /// </returns>
        public delegate IntPtr DialogProc(IntPtr hwndDlg, WindowMessage uMsg, IntPtr wParam, IntPtr lParam);

        [UnmanagedFunctionPointer(CallingConvention.StdCall)]
        public delegate void MSGBOXCALLBACK(HELPINFO lpHelpInfo);

        public unsafe delegate bool MONITORENUMPROC(IntPtr hMonitor, IntPtr hdcMonitor, RECT* lprcMonitor, void* dwData);

        [UnmanagedFunctionPointer(CallingConvention.StdCall)]
        public unsafe delegate IntPtr WndProc(IntPtr hWnd, WindowMessage msg, void* wParam, void* lParam);

        /// <summary>
        /// Plays a waveform sound. The waveform sound for each sound type is identified by an entry in the registry.
        /// </summary>
        /// <param name="uType">The sound to be played. The sounds are set by the user through the Sound control panel application, and then stored in the registry.</param>
        /// <returns>
        /// If the function succeeds, the return value is nonzero.
        /// If the function fails, the return value is zero. To get extended error information, call GetLastError.
        /// </returns>
        [DllImport(nameof(User32), SetLastError = true)]
        [return: MarshalAs(UnmanagedType.Bool)]
        public static extern bool MessageBeep(MessageBeepType uType);

<<<<<<< HEAD
        [DllImport(nameof(User32))]
        public static extern MessageBoxResult MessageBox(IntPtr hWnd, string text, string caption, MessageBoxOptions options);

        [DllImport(nameof(User32), SetLastError = true)]
        public static extern int MessageBoxIndirect(ref MSGBOXPARAMS lpMsgBoxParams);

        [DllImport(nameof(User32))]
=======
        [DllImport(nameof(User32), CharSet = CharSet.Unicode)]
>>>>>>> 75055d1d
        public static extern int SetWindowLong(IntPtr hWnd, WindowLongIndexFlags nIndex, SetWindowLongFlags dwNewLong);

        [DllImport(nameof(User32), SetLastError = true, CharSet = CharSet.Unicode)]
        public static extern int GetWindowLong(IntPtr hWnd, WindowLongIndexFlags nIndex);

        /// <summary>
        /// Retrieves the name of the class to which the specified window belongs.
        /// </summary>
        /// <param name="hWnd">A handle to the window and, indirectly, the class to which the window belongs.</param>
        /// <param name="lpClassName">The class name string.</param>
        /// <param name="nMaxCount">
        /// The length of the <paramref name="lpClassName"/> buffer, in characters. The buffer must be large enough to include the terminating null character; otherwise, the class name string is truncated to <paramref name="nMaxCount"/>-1 characters.
        /// </param>
        /// <returns>
        /// If the function succeeds, the return value is the number of characters copied to the buffer, not including the terminating null character.
        /// If the function fails, the return value is zero. To get extended error information, call GetLastError.
        /// </returns>
        [DllImport(nameof(User32), SetLastError = true, CharSet = CharSet.Unicode)]
        public static extern unsafe int GetClassName(
            IntPtr hWnd,
            [Friendly(FriendlyFlags.Array)] char* lpClassName,
            int nMaxCount);

        [DllImport(nameof(User32), SetLastError = true)]
        public static extern int GetWindowThreadProcessId(IntPtr hWnd, out int lpdwProcessId);

        [DllImport(nameof(User32), SetLastError = true)]
        [return: MarshalAs(UnmanagedType.Bool)]
        public static extern bool GetWindowRect(IntPtr hWnd, out RECT lpRect);

        /// <summary>
        /// Retrieves the coordinates of a window's client area. The client coordinates specify the upper-left and lower-right corners of the client area. Because client coordinates are relative to the upper-left corner of a window's client area, the coordinates of the upper-left corner are (0,0).
        /// </summary>
        /// <param name="hWnd">A handle to the window whose client coordinates are to be retrieved.</param>
        /// <param name="lpRect">A pointer to a RECT structure that receives the client coordinates. The left and top members are zero. The right and bottom members contain the width and height of the window.</param>
        /// <returns>
        /// If the function succeeds, the return value is nonzero.
        /// If the function fails, the return value is zero.To get extended error information, call GetLastError.
        /// </returns>
        [DllImport(nameof(User32), SetLastError = true)]
        [return: MarshalAs(UnmanagedType.Bool)]
        public static extern bool GetClientRect(IntPtr hWnd, out RECT lpRect);

        [DllImport(nameof(User32), SetLastError = true)]
        public static extern bool GetClientRect(IntPtr hWnd, out RECT lpRect);

        [DllImport(nameof(User32), SetLastError = true)]
        public static extern bool GetCursorPos(out POINT lpPoint);

        /// <summary>
        /// Retrieves a handle to the foreground window (the window with which the user is currently
        /// working). The system assigns a slightly higher priority to the thread that creates the
        /// foreground window than it does to other threads.
        /// <para>
        /// See https://msdn.microsoft.com/en-us/library/windows/desktop/ms633505%28v=vs.85%29.aspx
        /// for more information.
        /// </para>
        /// </summary>
        /// <returns>
        /// C++ ( Type: Type: HWND ) <br/> The return value is a handle to the foreground window. The
        /// foreground window can be NULL in certain circumstances, such as when a window is losing activation.
        /// </returns>
        [DllImport(nameof(User32), SetLastError = true)]
        public static extern IntPtr GetForegroundWindow();

        /// <summary>
        /// Changes the size, position, and Z order of a child, pop-up, or top-level window. These
        /// windows are ordered according to their appearance on the screen. The topmost window
        /// receives the highest rank and is the first window in the Z order.
        /// <para>
        /// See https://msdn.microsoft.com/en-us/library/windows/desktop/ms633545%28v=vs.85%29.aspx
        /// for more information.
        /// </para>
        /// </summary>
        /// <param name="hWnd">C++ ( hWnd Type: HWND ) <br/> A handle to the window.</param>
        /// <param name="hWndInsertAfter">
        /// C++ ( hWndInsertAfter Type: HWND ) <br/> A handle to the window to
        /// precede the positioned window in the Z order. This parameter must be a window handle or
        /// one of the following values.
        /// <list type="table">
        /// <itemheader>
        /// <term>HWND placement</term>
        /// <description>Window to precede placement</description>
        /// </itemheader>
        /// <item>
        /// <term>HWND_BOTTOM ((HWND)1)</term>
        /// <description>
        /// Places the window at the bottom of the Z order. If the hWnd parameter identifies a
        /// topmost window, the window loses its topmost status and is placed at the bottom of all
        /// other windows.
        /// </description>
        /// </item>
        /// <item>
        /// <term>HWND_NOTOPMOST ((HWND)-2)</term>
        /// <description>
        /// Places the window above all non-topmost windows (that is, behind all topmost windows).
        /// This flag has no effect if the window is already a non-topmost window.
        /// </description>
        /// </item>
        /// <item>
        /// <term>HWND_TOP ((HWND)0)</term>
        /// <description>Places the window at the top of the Z order.</description>
        /// </item>
        /// <item>
        /// <term>HWND_TOPMOST ((HWND)-1)</term>
        /// <description>
        /// Places the window above all non-topmost windows. The window maintains its topmost
        /// position even when it is deactivated.
        /// </description>
        /// </item>
        /// </list>
        /// <para>
        /// For more information about how this parameter is used, see the following Remarks section.
        /// </para>
        /// </param>
        /// <param name="X">
        /// C++ ( X Type: int ) <br/> The new position of the left side of the window, in
        /// client coordinates.
        /// </param>
        /// <param name="Y">
        /// C++ ( Y Type: int ) <br/> The new position of the top of the window, in client coordinates.
        /// </param>
        /// <param name="cx">C++ ( cx Type: int ) <br/> The new width of the window, in pixels.</param>
        /// <param name="cy">
        /// C++ ( cy Type: int ) <br/> The new height of the window, in pixels.
        /// </param>
        /// <param name="uFlags">
        /// C++ ( uFlags Type: UINT ) <br/> The window sizing and positioning flags. This
        /// parameter can be a combination of the following values.
        /// <list type="table">
        /// <itemheader>
        /// <term>HWND sizing and positioning flags</term>
        /// <description>Where to place and size window. Can be a combination of any</description>
        /// </itemheader>
        /// <item>
        /// <term>SWP_ASYNCWINDOWPOS (0x4000)</term>
        /// <description>
        /// If the calling thread and the thread that owns the window are attached to different input
        /// queues, the system posts the request to the thread that owns the window. This prevents
        /// the calling thread from blocking its execution while other threads process the request.
        /// </description>
        /// </item>
        /// <item>
        /// <term>SWP_DEFERERASE (0x2000)</term>
        /// <description>Prevents generation of the WM_SYNCPAINT message.</description>
        /// </item>
        /// <item>
        /// <term>SWP_DRAWFRAME (0x0020)</term>
        /// <description>
        /// Draws a frame (defined in the window's class description) around the window.
        /// </description>
        /// </item>
        /// <item>
        /// <term>SWP_FRAMECHANGED (0x0020)</term>
        /// <description>
        /// Applies new frame styles set using the SetWindowLong function. Sends a WM_NCCALCSIZE
        /// message to the window, even if the window's size is not being changed. If this flag is
        /// not specified, WM_NCCALCSIZE is sent only when the window's size is being changed
        /// </description>
        /// </item>
        /// <item>
        /// <term>SWP_HIDEWINDOW (0x0080)</term>
        /// <description>Hides the window.</description>
        /// </item>
        /// <item>
        /// <term>SWP_NOACTIVATE (0x0010)</term>
        /// <description>
        /// Does not activate the window. If this flag is not set, the window is activated and moved
        /// to the top of either the topmost or non-topmost group (depending on the setting of the
        /// hWndInsertAfter parameter).
        /// </description>
        /// </item>
        /// <item>
        /// <term>SWP_NOCOPYBITS (0x0100)</term>
        /// <description>
        /// Discards the entire contents of the client area. If this flag is not specified, the valid
        /// contents of the client area are saved and copied back into the client area after the
        /// window is sized or repositioned.
        /// </description>
        /// </item>
        /// <item>
        /// <term>SWP_NOMOVE (0x0002)</term>
        /// <description>Retains the current position (ignores X and Y parameters).</description>
        /// </item>
        /// <item>
        /// <term>SWP_NOOWNERZORDER (0x0200)</term>
        /// <description>Does not change the owner window's position in the Z order.</description>
        /// </item>
        /// <item>
        /// <term>SWP_NOREDRAW (0x0008)</term>
        /// <description>
        /// Does not redraw changes. If this flag is set, no repainting of any kind occurs. This
        /// applies to the client area, the nonclient area (including the title bar and scroll bars),
        /// and any part of the parent window uncovered as a result of the window being moved. When
        /// this flag is set, the application must explicitly invalidate or redraw any parts of the
        /// window and parent window that need redrawing.
        /// </description>
        /// </item>
        /// <item>
        /// <term>SWP_NOREPOSITION (0x0200)</term>
        /// <description>Same as the SWP_NOOWNERZORDER flag.</description>
        /// </item>
        /// <item>
        /// <term>SWP_NOSENDCHANGING (0x0400)</term>
        /// <description>Prevents the window from receiving the WM_WINDOWPOSCHANGING message.</description>
        /// </item>
        /// <item>
        /// <term>SWP_NOSIZE (0x0001)</term>
        /// <description>Retains the current size (ignores the cx and cy parameters).</description>
        /// </item>
        /// <item>
        /// <term>SWP_NOZORDER (0x0004)</term>
        /// <description>Retains the current Z order (ignores the hWndInsertAfter parameter).</description>
        /// </item>
        /// <item>
        /// <term>SWP_SHOWWINDOW (0x0040)</term>
        /// <description>Displays the window.</description>
        /// </item>
        /// </list>
        /// </param>
        /// <returns>
        /// <c>true</c> or nonzero if the function succeeds, <c>false</c> or zero otherwise or if
        /// function fails.
        /// </returns>
        /// <remarks>
        /// <para>
        /// As part of the Vista re-architecture, all services were moved off the interactive desktop
        /// into Session 0. hwnd and window manager operations are only effective inside a session
        /// and cross-session attempts to manipulate the hwnd will fail. For more information, see
        /// The Windows Vista Developer Story: Application Compatibility Cookbook.
        /// </para>
        /// <para>
        /// If you have changed certain window data using SetWindowLong, you must call SetWindowPos
        /// for the changes to take effect. Use the following combination for uFlags: SWP_NOMOVE |
        /// SWP_NOSIZE | SWP_NOZORDER | SWP_FRAMECHANGED.
        /// </para>
        /// <para>
        /// A window can be made a topmost window either by setting the hWndInsertAfter parameter to
        /// HWND_TOPMOST and ensuring that the SWP_NOZORDER flag is not set, or by setting a window's
        /// position in the Z order so that it is above any existing topmost windows. When a
        /// non-topmost window is made topmost, its owned windows are also made topmost. Its owners,
        /// however, are not changed.
        /// </para>
        /// <para>
        /// If neither the SWP_NOACTIVATE nor SWP_NOZORDER flag is specified (that is, when the
        /// application requests that a window be simultaneously activated and its position in the Z
        /// order changed), the value specified in hWndInsertAfter is used only in the following circumstances.
        /// </para>
        /// <list type="bullet">
        /// <item>Neither the HWND_TOPMOST nor HWND_NOTOPMOST flag is specified in hWndInsertAfter.</item>
        /// <item>The window identified by hWnd is not the active window.</item>
        /// </list>
        /// <para>
        /// An application cannot activate an inactive window without also bringing it to the top of
        /// the Z order. Applications can change an activated window's position in the Z order
        /// without restrictions, or it can activate a window and then move it to the top of the
        /// topmost or non-topmost windows.
        /// </para>
        /// <para>
        /// If a topmost window is repositioned to the bottom (HWND_BOTTOM) of the Z order or after
        /// any non-topmost window, it is no longer topmost. When a topmost window is made
        /// non-topmost, its owners and its owned windows are also made non-topmost windows.
        /// </para>
        /// <para>
        /// A non-topmost window can own a topmost window, but the reverse cannot occur. Any window
        /// (for example, a dialog box) owned by a topmost window is itself made a topmost window, to
        /// ensure that all owned windows stay above their owner.
        /// </para>
        /// <para>
        /// If an application is not in the foreground, and should be in the foreground, it must call
        /// the SetForegroundWindow function.
        /// </para>
        /// <para>
        /// To use SetWindowPos to bring a window to the top, the process that owns the window must
        /// have SetForegroundWindow permission.
        /// </para>
        /// </remarks>
        [DllImport(nameof(User32), SetLastError = true)]
        [return: MarshalAs(UnmanagedType.Bool)]
        public static extern bool SetWindowPos(
            IntPtr hWnd,
            IntPtr hWndInsertAfter,
            int X,
            int Y,
            int cx,
            int cy,
            SetWindowPosFlags uFlags);

        [DllImport(nameof(User32), SetLastError = true)]
        [return: MarshalAs(UnmanagedType.Bool)]
        public static extern bool MoveWindow(
            IntPtr hWnd,
            int X,
            int Y,
            int nWidth,
            int nHeight,
            [MarshalAs(UnmanagedType.Bool)] bool bRepaint);

        [DllImport(nameof(User32), SetLastError = true)]
        public static extern IntPtr SetParent(IntPtr hWndChild, IntPtr hWndNewParent);

        /// <summary>
        /// The ReleaseDC function releases a device context (DC), freeing it for use by other applications. The effect of the ReleaseDC function depends on the type of DC. It frees only common and window DCs. It has no effect on class or private DCs.
        /// </summary>
        /// <param name="hWnd">A handle to the window whose DC is to be released.</param>
        /// <param name="hDC">A handle to the DC to be released.</param>
        /// <returns>
        /// The return value indicates whether the DC was released. If the DC was released, the return value is 1.
        /// If the DC was not released, the return value is zero.
        /// </returns>
        [DllImport(nameof(User32), SetLastError = false)]
        public static extern int ReleaseDC(IntPtr hWnd, IntPtr hDC);

        /// <summary>
        /// Retrieves a handle to the top-level window whose class name and window name match the specified strings. This function does not search child windows. This function does not perform a case-sensitive search. To search child windows, beginning with a specified child window, use the FindWindowEx function.
        /// </summary>
        /// <param name="lpClassName">The window class name. If lpClassName is NULL, it finds any window whose title matches the lpWindowName parameter. </param>
        /// <param name="lpWindowName">The window name (the window's title). If this parameter is NULL, all window names match.</param>
        /// <returns>If the function succeeds, the return value is a handle to the window that has the specified
        ///  class name and window name. If the function fails, the return value is NULL.</returns>
        [DllImport(nameof(User32), SetLastError = true, CharSet = CharSet.Unicode)]
        public static extern IntPtr FindWindow(string lpClassName, string lpWindowName);

        [DllImport(nameof(User32), SetLastError = true, CharSet = CharSet.Unicode)]
        public static extern IntPtr FindWindowEx(
            IntPtr parentHandle,
            IntPtr childAfter,
            string className,
            string windowTitle);

        /// <summary>
        /// Shows a Window
        /// </summary>
        /// <remarks>
        /// <para>To perform certain special effects when showing or hiding a window, use AnimateWindow.</para>
        /// <para>
        /// The first time an application calls ShowWindow, it should use the WinMain function's
        /// nCmdShow parameter as its nCmdShow parameter. Subsequent calls to ShowWindow must use one
        /// of the values in the given list, instead of the one specified by the WinMain function's
        /// nCmdShow parameter.
        /// </para>
        /// <para>
        /// As noted in the discussion of the nCmdShow parameter, the nCmdShow value is ignored in
        /// the first call to ShowWindow if the program that launched the application specifies
        /// startup information in the structure. In this case, ShowWindow uses the information
        /// specified in the STARTUPINFO structure to show the window. On subsequent calls, the
        /// application must call ShowWindow with nCmdShow set to SW_SHOWDEFAULT to use the startup
        /// information provided by the program that launched the application. This behavior is
        /// designed for the following situations:
        /// </para>
        /// <list type="">
        /// <item>
        /// Applications create their main window by calling CreateWindow with the WS_VISIBLE flag set.
        /// </item>
        /// <item>
        /// Applications create their main window by calling CreateWindow with the WS_VISIBLE flag
        /// cleared, and later call ShowWindow with the SW_SHOW flag set to make it visible.
        /// </item>
        /// </list>
        /// </remarks>
        /// <param name="hWnd">Handle to the window.</param>
        /// <param name="nCmdShow">
        /// Specifies how the window is to be shown. This parameter is ignored the first time an
        /// application calls ShowWindow, if the program that launched the application provides a
        /// STARTUPINFO structure. Otherwise, the first time ShowWindow is called, the value should
        /// be the value obtained by the WinMain function in its nCmdShow parameter. In subsequent
        /// calls, this parameter can be one of the WindowShowStyle members.
        /// </param>
        /// <returns>
        /// If the window was previously visible, the return value is nonzero. If the window was
        /// previously hidden, the return value is zero.
        /// </returns>
        [DllImport(nameof(User32))]
        [return: MarshalAs(UnmanagedType.Bool)]
        public static extern bool ShowWindow(IntPtr hWnd, WindowShowStyle nCmdShow);

        /// <summary>
        /// Retrieves a handle to the desktop window. The desktop window covers the entire screen. The desktop window is the area on top of which other windows are painted.
        /// </summary>
        /// <returns>The return value is a handle to the desktop window.</returns>
        [DllImport(nameof(User32))]
        public static extern IntPtr GetDesktopWindow();

<<<<<<< HEAD
=======
        /// <summary>
        /// Retrieves a handle to the Shell's desktop window.
        /// </summary>
        /// <returns>The return value is the handle of the Shell's desktop window. If no Shell process is present, the return value is NULL.</returns>
        [DllImport(nameof(User32))]
        public static extern IntPtr GetShellWindow();

        [DllImport(nameof(User32))]
        public static extern IntPtr GetForegroundWindow();

>>>>>>> 75055d1d
        /// <summary>
        /// Sends the specified message to a window or windows. The SendMessage function calls the window procedure for the specified window and does not return until the window procedure has processed the message.
        /// To send a message and return immediately, use the SendMessageCallback or SendNotifyMessage function. To post a message to a thread's message queue and return immediately, use the PostMessage or PostThreadMessage function.
        /// </summary>
        /// <param name="hWnd">
        /// A handle to the window whose window procedure will receive the message. If this parameter is HWND_BROADCAST ((HWND)0xffff), the message is sent to all top-level windows in the system, including disabled or invisible unowned windows, overlapped windows, and pop-up windows; but the message is not sent to child windows.
        /// Message sending is subject to UIPI. The thread of a process can send messages only to message queues of threads in processes of lesser or equal integrity level.
        /// </param>
        /// <param name="wMsg">
        /// The message to be sent.
        /// For lists of the system-provided messages, see <see cref="WindowMessage"/>.
        /// </param>
        /// <param name="wParam">Additional message-specific information.</param>
        /// <param name="lParam">Additional message-specific information.</param>
        /// <returns>The return value specifies the result of the message processing; it depends on the message sent.</returns>
        [DllImport(nameof(User32), SetLastError = true, CharSet = CharSet.Unicode)]
        public static extern unsafe IntPtr SendMessage(IntPtr hWnd, WindowMessage wMsg, void* wParam, void* lParam);

        /// <summary>
        /// Places (posts) a message in the message queue associated with the thread that created the specified window and returns without waiting for the thread to process the message.
        /// To post a message in the message queue associated with a thread, use the PostThreadMessage function.
        /// </summary>
        /// <param name="hWnd">
        /// A handle to the window whose window procedure is to receive the message.
        /// </param>
        /// <param name="wMsg">
        /// The message to be posted.
        /// For lists of the system-provided messages, see <see cref="WindowMessage"/>.
        /// </param>
        /// <param name="wParam">Additional message-specific information.</param>
        /// <param name="lParam">Additional message-specific information.</param>
        /// <returns>
        /// If the function succeeds, the return value is nonzero.
        /// If the function fails, the return value is zero. To get extended error information, call GetLastError. GetLastError returns ERROR_NOT_ENOUGH_QUOTA when the limit is hit.
        /// </returns>
        [DllImport(nameof(User32), SetLastError = true, CharSet = CharSet.Unicode)]
        [return: MarshalAs(UnmanagedType.Bool)]
        public static extern unsafe bool PostMessage(IntPtr hWnd, WindowMessage wMsg, void* wParam, void* lParam);

        /// <summary>
        ///     Brings the thread that created the specified window into the foreground and activates the window. Keyboard
        ///     input is directed to the window, and various visual cues are changed for the user. The system assigns a slightly
        ///     higher priority to the thread that created the foreground window than it does to other threads.
        /// </summary>
        /// <param name="hWnd">A handle to the window that should be activated and brought to the foreground.</param>
        /// <returns>
        ///     If the window was brought to the foreground, the return value is true.
        ///     <para>If the window was not brought to the foreground, the return value is false.</para>
        /// </returns>
        [DllImport(nameof(User32), SetLastError = true)]
        [return: MarshalAs(UnmanagedType.Bool)]
        public static extern bool SetForegroundWindow(IntPtr hWnd);

        /// <summary>Retrieves the handle to the ancestor of the specified window.</summary>
        /// <param name="hWnd">
        ///     A handle to the window whose ancestor is to be retrieved. If this parameter is the desktop window,
        ///     the function returns <see cref="IntPtr.Zero" />.
        /// </param>
        /// <param name="gaFlags">The ancestor to be retrieved.</param>
        /// <returns>The handle to the ancestor window.</returns>
        [DllImport(nameof(User32), SetLastError = true)]
        public static extern IntPtr GetAncestor(IntPtr hWnd, GetAncestorFlags gaFlags);

        /// <summary>
        ///     Installs an application-defined hook procedure into a hook chain. You would install a hook procedure to
        ///     monitor the system for certain types of events. These events are associated either with a specific thread or with
        ///     all threads in the same desktop as the calling thread.
        /// </summary>
        /// <param name="idHook">The type of hook procedure to be installed.</param>
        /// <param name="lpfn">
        ///     A pointer to the hook procedure. If the <paramref name="dwThreadId" /> parameter is zero or
        ///     specifies the identifier of a thread created by a different process, the <paramref name="lpfn" /> parameter must
        ///     point to a hook procedure in a DLL. Otherwise, <paramref name="lpfn" /> can point to a hook procedure in the code
        ///     associated with the current process.
        /// </param>
        /// <param name="hMod">
        ///     A handle to the DLL containing the hook procedure pointed to by the <paramref name="lpfn" />
        ///     parameter. The <paramref name="hMod" /> parameter must be set to <see cref="IntPtr.Zero" /> if the
        ///     <paramref name="dwThreadId" /> parameter specifies a thread created by the current process and if the hook
        ///     procedure is within the code associated with the current process.
        /// </param>
        /// <param name="dwThreadId">
        ///     The identifier of the thread with which the hook procedure is to be associated. For desktop
        ///     apps, if this parameter is zero, the hook procedure is associated with all existing threads running in the same
        ///     desktop as the calling thread. For Windows Store apps, see the Remarks section.
        /// </param>
        /// <returns>
        ///     If the function succeeds, the return value is the handle to the hook procedure.
        ///     <para>
        ///         If the function fails, the return value is an invalid handle. To get extended error information,
        ///         call GetLastError.
        ///     </para>
        /// </returns>
        [DllImport(nameof(User32), SetLastError = true)]
        public static extern SafeHookHandle SetWindowsHookEx(
            WindowsHookType idHook,
            WindowsHookDelegate lpfn,
            IntPtr hMod,
            int dwThreadId);

        /// <summary>
        ///     Installs an application-defined hook procedure into a hook chain. You would install a hook procedure to
        ///     monitor the system for certain types of events. These events are associated either with a specific thread or with
        ///     all threads in the same desktop as the calling thread.
        /// </summary>
        /// <param name="idHook">The type of hook procedure to be installed.</param>
        /// <param name="lpfn">
        ///     A pointer to the hook procedure. If the <paramref name="dwThreadId" /> parameter is zero or
        ///     specifies the identifier of a thread created by a different process, the <paramref name="lpfn" /> parameter must
        ///     point to a hook procedure in a DLL. Otherwise, <paramref name="lpfn" /> can point to a hook procedure in the code
        ///     associated with the current process.
        /// </param>
        /// <param name="hMod">
        ///     A handle to the DLL containing the hook procedure pointed to by the <paramref name="lpfn" />
        ///     parameter. The <paramref name="hMod" /> parameter must be set to <see cref="IntPtr.Zero" /> if the
        ///     <paramref name="dwThreadId" /> parameter specifies a thread created by the current process and if the hook
        ///     procedure is within the code associated with the current process.
        /// </param>
        /// <param name="dwThreadId">
        ///     The identifier of the thread with which the hook procedure is to be associated. For desktop
        ///     apps, if this parameter is zero, the hook procedure is associated with all existing threads running in the same
        ///     desktop as the calling thread. For Windows Store apps, see the Remarks section.
        /// </param>
        /// <returns>
        ///     If the function succeeds, the return value is the handle to the hook procedure.
        ///     <para>
        ///         If the function fails, the return value is an invalid handle. To get extended error information,
        ///         call GetLastError.
        ///     </para>
        /// </returns>
        [DllImport(nameof(User32), SetLastError = true)]
        public static extern SafeHookHandle SetWindowsHookEx(
            WindowsHookType idHook,
            IntPtr lpfn,
            IntPtr hMod,
            int dwThreadId);

        /// <summary>
        /// Sets an event hook function for a range of events.
        /// </summary>
        /// <param name="eventMin">Specifies the event constant for the lowest event value in the range of events that are handled by
        /// the hook function. This parameter can be set to EVENT_MIN to indicate the lowest possible event value.</param>
        /// <param name="eventMax">Specifies the event constant for the highest event value in the range of events that are handled by
        /// the hook function. This parameter can be set to EVENT_MAX to indicate the highest possible event value.</param>
        /// <param name="hmodWinEventProc">Handle to the DLL that contains the hook function at lpfnWinEventProc, if the WINEVENT_INCONTEXT
        /// flag is specified in the dwFlags parameter. If the hook function is not located in a DLL, or if the WINEVENT_OUTOFCONTEXT flag
        /// is specified, this parameter is NULL.</param>
        /// <param name="lpfnWinEventProc">Pointer to the event hook function. For more information about this function, see WinEventProc.</param>
        /// <param name="idProcess">Specifies the ID of the process from which the hook function receives events. Specify zero (0) to
        /// receive events from all processes on the current desktop.</param>
        /// <param name="idThread">Specifies the ID of the thread from which the hook function receives events. If this parameter is zero,
        /// the hook function is associated with all existing threads on the current desktop.</param>
        /// <param name="dwflags">Flag values that specify the location of the hook function and of the events to be skipped. </param>
        /// <returns>If successful, returns an <see cref="SafeEventHookHandle"/> value that identifies this event hook instance.</returns>
        [DllImport(nameof(User32), SetLastError = true)]
        public static extern SafeEventHookHandle SetWinEventHook(
            WindowsEventHookType eventMin,
            WindowsEventHookType eventMax,
            IntPtr hmodWinEventProc,
            IntPtr lpfnWinEventProc,
            int idProcess,
            int idThread,
            WindowsEventHookFlags dwflags);

        /// <summary>
        /// Sets an event hook function for a range of events.
        /// </summary>
        /// <param name="eventMin">Specifies the event constant for the lowest event value in the range of events that are handled by
        /// the hook function. This parameter can be set to EVENT_MIN to indicate the lowest possible event value.</param>
        /// <param name="eventMax">Specifies the event constant for the highest event value in the range of events that are handled by
        /// the hook function. This parameter can be set to EVENT_MAX to indicate the highest possible event value.</param>
        /// <param name="hmodWinEventProc">Handle to the DLL that contains the hook function at lpfnWinEventProc, if the WINEVENT_INCONTEXT
        /// flag is specified in the dwFlags parameter. If the hook function is not located in a DLL, or if the WINEVENT_OUTOFCONTEXT flag
        /// is specified, this parameter is NULL.</param>
        /// <param name="lpfnWinEventProc">Pointer to the event hook function. For more information about this function, see WinEventProc.</param>
        /// <param name="idProcess">Specifies the ID of the process from which the hook function receives events. Specify zero (0) to
        /// receive events from all processes on the current desktop.</param>
        /// <param name="idThread">Specifies the ID of the thread from which the hook function receives events. If this parameter is zero,
        /// the hook function is associated with all existing threads on the current desktop.</param>
        /// <param name="dwflags">Flag values that specify the location of the hook function and of the events to be skipped. </param>
        /// <returns>If successful, returns an <see cref="SafeEventHookHandle"/> value that identifies this event hook instance.</returns>
        [DllImport(nameof(User32), SetLastError = true)]
        public static extern SafeEventHookHandle SetWinEventHook(
            WindowsEventHookType eventMin,
            WindowsEventHookType eventMax,
            IntPtr hmodWinEventProc,
            WinEventProc lpfnWinEventProc,
            int idProcess,
            int idThread,
            WindowsEventHookFlags dwflags);

        /// <summary>
        ///     Passes the hook information to the next hook procedure in the current hook chain. A hook procedure can call
        ///     this function either before or after processing the hook information.
        /// </summary>
        /// <param name="hhk">This parameter is ignored.</param>
        /// <param name="nCode">
        ///     The hook code passed to the current hook procedure. The next hook procedure uses this code to
        ///     determine how to process the hook information.
        /// </param>
        /// <param name="wParam">
        ///     The wParam value passed to the current hook procedure. The meaning of this parameter depends on
        ///     the type of hook associated with the current hook chain.
        /// </param>
        /// <param name="lParam">
        ///     The lParam value passed to the current hook procedure. The meaning of this parameter depends on
        ///     the type of hook associated with the current hook chain.
        /// </param>
        /// <returns>
        ///     This value is returned by the next hook procedure in the chain. The current hook procedure must also return
        ///     this value. The meaning of the return value depends on the hook type. For more information, see the descriptions of
        ///     the individual hook procedures.
        /// </returns>
        [DllImport(nameof(User32), SetLastError = true)]
        public static extern int CallNextHookEx(
            IntPtr hhk,
            int nCode,
            IntPtr wParam,
            IntPtr lParam);

        /// <summary>
        ///     Sets the mouse capture to the specified window belonging to the current thread.SetCapture captures mouse input
        ///     either when the mouse is over the capturing window, or when the mouse button was pressed while the mouse was over
        ///     the capturing window and the button is still down. Only one window at a time can capture the mouse.
        ///     <para>
        ///         If the mouse cursor is over a window created by another thread, the system will direct mouse input to the
        ///         specified window only if a mouse button is down.
        ///     </para>
        /// </summary>
        /// <param name="hWnd">A handle to the window in the current thread that is to capture the mouse.</param>
        /// <returns>
        ///     The return value is a handle to the window that had previously captured the mouse. If there is no such window,
        ///     the return value is <see cref="IntPtr.Zero" />.
        /// </returns>
        [DllImport(nameof(User32), SetLastError = true)]
        public static extern IntPtr SetCapture(IntPtr hWnd);

        /// <summary>
        ///     Releases the mouse capture from a window in the current thread and restores normal mouse input processing. A
        ///     window that has captured the mouse receives all mouse input, regardless of the position of the cursor, except when
        ///     a mouse button is clicked while the cursor hot spot is in the window of another thread.
        /// </summary>
        /// <returns>
        ///     If the function succeeds, the return value is true.
        ///     <para>If the function fails, the return value is false. To get extended error information, call GetLastError.</para>
        /// </returns>
        [DllImport(nameof(User32), SetLastError = true)]
        [return: MarshalAs(UnmanagedType.Bool)]
        public static extern bool ReleaseCapture();

        [DllImport(nameof(User32), SetLastError = true)]
        [return: MarshalAs(UnmanagedType.Bool)]
        public static extern bool PrintWindow(IntPtr hWnd, IntPtr hdcBlt, PrintWindowFlags nFlags);

        /// <summary>Flashes the specified window. It does not change the active state of the window.</summary>
        /// <param name="pwfi">A pointer to a <see cref="FLASHWINFO" /> structure.</param>
        /// <returns>
        ///     The return value specifies the window's state before the call to the FlashWindowEx function. If the window
        ///     caption was drawn as active before the call, the return value is nonzero. Otherwise, the return value is zero.
        /// </returns>
        [DllImport(nameof(User32), SetLastError = true)]
        [return: MarshalAs(UnmanagedType.Bool)]
        public static extern bool FlashWindowEx(ref FLASHWINFO pwfi);

        /// <summary>
        ///     Enables the application to access the window menu (also known as the system menu or the control menu) for
        ///     copying and modifying.
        /// </summary>
        /// <param name="hWnd">A handle to the window that will own a copy of the window menu.</param>
        /// <param name="bRevert">
        ///     The action to be taken. If this parameter is FALSE, GetSystemMenu returns a handle to the copy of
        ///     the window menu currently in use. The copy is initially identical to the window menu, but it can be modified. If
        ///     this parameter is TRUE, GetSystemMenu resets the window menu back to the default state. The previous window menu,
        ///     if any, is destroyed.
        /// </param>
        /// <returns>
        ///     If the bRevert parameter is FALSE, the return value is a handle to a copy of the window menu. If the bRevert
        ///     parameter is TRUE, the return value is NULL.
        /// </returns>
        [DllImport(nameof(User32), SetLastError = true)]
        public static extern IntPtr GetSystemMenu(IntPtr hWnd, [MarshalAs(UnmanagedType.Bool)] bool bRevert);

        /// <summary>
        /// Retrieves a handle to the Shell's desktop window.
        /// <para>
        /// Go to https://msdn.microsoft.com/en-us/library/windows/desktop/ms633512%28v=vs.85%29.aspx
        /// for more information
        /// </para>
        /// </summary>
        /// <returns>
        /// C++ ( Type: HWND ) <br/> The return value is the handle of the Shell's desktop window. If
        /// no Shell process is present, the return value is NULL.
        /// </returns>
        [DllImport(nameof(User32), SetLastError = true)]
        public static extern IntPtr GetShellWindow();

        [DllImport(nameof(User32), SetLastError = true, CharSet = CharSet.Unicode)]
        public static extern IntPtr LoadCursor(IntPtr hInstance, IntPtr lpCursorName);

        [DllImport(nameof(User32), SetLastError = true, CharSet = CharSet.Unicode)]
        public static extern IntPtr LoadIcon(IntPtr hInstance, string lpIconName);

        [DllImport(nameof(User32), SetLastError = true, CharSet = CharSet.Unicode)]
        public static extern IntPtr LoadIcon(IntPtr hInstance, IntPtr lpIconName);

        [DllImport(nameof(User32), SetLastError = true)]
        public static extern IntPtr RealChildWindowFromPoint(IntPtr hwndParent, POINT ptParentClientCoords);

        [DllImport(nameof(User32), SetLastError = true)]
        [return: MarshalAs(UnmanagedType.Bool)]
        public static extern bool ScreenToClient(IntPtr hWnd, ref POINT lpPoint);

        [DllImport(nameof(User32), SetLastError = true)]
        [return: MarshalAs(UnmanagedType.Bool)]
        public static extern bool SetWindowDisplayAffinity(IntPtr hWnd, int dwAffinity);

        [DllImport(nameof(User32), SetLastError = true)]
        public static extern unsafe uint RealGetWindowClass(
            IntPtr hwnd,
            [Friendly(FriendlyFlags.Array | FriendlyFlags.Out)] char* pszType,
            uint cchType);

        /// <summary>
        ///     Appends a new item to the end of the specified menu bar, drop-down menu, submenu, or shortcut menu. You can
        ///     use this function to specify the content, appearance, and behavior of the menu item.
        /// </summary>
        /// <param name="hMenu">A handle to the menu bar, drop-down menu, submenu, or shortcut menu to be changed.</param>
        /// <param name="uFlags">Controls the appearance and behavior of the new menu item</param>
        /// <param name="uIdNewItem">
        ///     The identifier of the new menu item or, if the uFlags parameter is set to
        ///     <see cref="MenuItemFlags.MF_POPUP" />, a handle to the drop-down menu or submenu.
        /// </param>
        /// <param name="lpNewItem">
        ///     The content of the new menu item. The interpretation of lpNewItem depends on whether the uFlags parameter includes
        ///     the following values.
        ///     <para><see cref="MenuItemFlags.MF_BITMAP" />: Contains a bitmap handle.</para>
        ///     <para>
        ///         <see cref="MenuItemFlags.MF_OWNERDRAW" />: Contains an application-supplied value that can be used to
        ///         maintain additional data related to the menu item. The value is in the itemData member of the structure pointed
        ///         to by the lParam parameter of the WM_MEASUREITEM or WM_DRAWITEM message sent when the menu is created or its
        ///         appearance is updated.
        ///     </para>
        ///     <para><see cref="MenuItemFlags.MF_STRING" />: Contains a pointer to a null-terminated string.</para>
        /// </param>
        /// <returns>
        ///     If the function succeeds, the return value is true.
        ///     <para>If the function fails, the return value is false. To get extended error information, call GetLastError.</para>
        /// </returns>
        [DllImport(nameof(User32), SetLastError = true, CharSet = CharSet.Unicode)]
        [return: MarshalAs(UnmanagedType.Bool)]
        public static extern bool AppendMenu(
            IntPtr hMenu,
            MenuItemFlags uFlags,
            IntPtr uIdNewItem,
            string lpNewItem);

        /// <summary>Changes information about a menu item.</summary>
        /// <param name="hMenu">A handle to the menu that contains the menu item.</param>
        /// <param name="uItem">
        ///     The identifier or position of the menu item to change. The meaning of this parameter depends on the
        ///     value of <paramref name="fByPosition" />.
        /// </param>
        /// <param name="fByPosition">
        ///     The meaning of uItem. If this parameter is FALSE, uItem is a menu item identifier. Otherwise,
        ///     it is a menu item position.
        /// </param>
        /// <param name="lpmii">
        ///     A <see cref="MENUITEMINFO" /> structure that contains information about the menu item and specifies
        ///     which menu item attributes to change.
        /// </param>
        /// <returns>
        ///     If the function succeeds, the return value is true.
        ///     <para>If the function fails, the return value is false. To get extended error information, call GetLastError.</para>
        /// </returns>
        [DllImport(nameof(User32), SetLastError = true, CharSet = CharSet.Unicode)]
        [return: MarshalAs(UnmanagedType.Bool)]
        public static extern bool SetMenuItemInfo(
            IntPtr hMenu,
            uint uItem,
            [MarshalAs(UnmanagedType.Bool)] bool fByPosition,
            [In] ref MENUITEMINFO lpmii);

        /// <summary>Retrieves information about a menu item.</summary>
        /// <param name="hMenu">A handle to the menu that contains the menu item.</param>
        /// <param name="uItem">
        ///     The identifier or position of the menu item to get information about. The meaning of this parameter
        ///     depends on the value of <paramref name="fByPosition" />.
        /// </param>
        /// <param name="fByPosition">
        ///     The meaning of <paramref name="uItem" />. If this parameter is FALSE,
        ///     <paramref name="uItem" /> is a menu item identifier. Otherwise, it is a menu item position.
        /// </param>
        /// <param name="lpmii">
        ///     A <see cref="MENUITEMINFO" /> structure that specifies the information to retrieve and receives
        ///     information about the menu item. Note that you must set the cbSize member to <code>sizeof(MENUITEMINFO)</code>
        ///     before calling this function (Either manually or by using <see cref="MENUITEMINFO.Create" />).
        /// </param>
        /// <returns>
        ///     If the function succeeds, the return value is true.
        ///     <para>If the function fails, the return value is false. To get extended error information, call GetLastError.</para>
        /// </returns>
        [DllImport(nameof(User32), SetLastError = true, CharSet = CharSet.Unicode)]
        [return: MarshalAs(UnmanagedType.Bool)]
        public static extern bool GetMenuItemInfo(
            IntPtr hMenu,
            uint uItem,
            [MarshalAs(UnmanagedType.Bool)] bool fByPosition,
            ref MENUITEMINFO lpmii);

        /// <summary>
        ///     Translates (maps) a virtual-key code into a scan code or character value, or translates a scan code into a
        ///     virtual-key code.
        ///     <para>
        ///         To specify a handle to the keyboard layout to use for translating the specified code, use the MapVirtualKeyEx
        ///         function.
        ///     </para>
        /// </summary>
        /// <param name="uCode">
        ///     The virtual key code or scan code for a key. How this value is interpreted depends on the value of
        ///     the uMapType parameter.
        /// </param>
        /// <param name="uMapType">
        ///     The translation to be performed. The value of this parameter depends on the value of the uCode
        ///     parameter.
        /// </param>
        /// <returns>
        ///     The return value is either a scan code, a virtual-key code, or a character value, depending on the value of
        ///     <paramref name="uCode" /> and <paramref name="uMapType" />. If there is no translation, the return value is zero.
        /// </returns>
        [DllImport(nameof(User32), SetLastError = true, CharSet = CharSet.Unicode)]
        public static extern int MapVirtualKey(int uCode, MapVirtualKeyTranslation uMapType);

        /// <summary>Retrieves the window handle to the active window attached to the calling thread's message queue.</summary>
        /// <returns>
        ///     The return value is the handle to the active window attached to the calling thread's message queue. Otherwise,
        ///     the return value is <see cref="IntPtr.Zero" />.
        /// </returns>
        [DllImport(nameof(User32), SetLastError = true)]
        public static extern IntPtr GetActiveWindow();

        /// <summary>
        /// Determines whether the specified window handle identifies an existing window.
        /// </summary>
        /// <param name="hWnd">A handle to the window to be tested.</param>
        /// <returns>If the window handle identifies an existing window, the return value is true, otherwise it is false.</returns>
        /// <remarks>
        /// A thread should not use IsWindow for a window that it did not create because the window could be destroyed after this function was called.
        /// Further, because window handles are recycled the handle could even point to a different window.
        /// </remarks>
        [DllImport(nameof(User32), SetLastError = true)]
        [return: MarshalAs(UnmanagedType.Bool)]
        public static extern bool IsWindow(IntPtr hWnd);

        /// <summary>
        /// Determines whether the calling thread is already a GUI thread. It can also optionally convert the thread to a GUI thread.
        /// </summary>
        /// <param name="bConvert">If TRUE and the thread is not a GUI thread, convert the thread to a GUI thread.</param>
        /// <returns>The function returns a nonzero value (different from <see cref="HResult.Code.S_OK"/> but not specified on MSDN documentation) in the following situations:
        /// <list>
        /// <item>If the calling thread is already a GUI thread.</item>
        /// <item>If <paramref name="bConvert"/> is TRUE and the function successfully converts the thread to a GUI thread.</item>
        /// </list>
        /// Otherwise, the function returns <see cref="HResult.Code.S_OK"/>.
        /// If <paramref name="bConvert"/> is TRUE and the function cannot successfully convert the thread to a GUI thread,
        /// IsGUIThread returns <see cref="Win32ErrorCode.ERROR_NOT_ENOUGH_MEMORY"/>.
        /// </returns>
        [DllImport(nameof(User32), SetLastError = true)]
        [return: MarshalAs(UnmanagedType.Bool)]
        public static extern HResult IsGUIThread([MarshalAs(UnmanagedType.Bool)] bool bConvert);

        /// <summary>
        /// Determines whether a window is a child window or descendant window of a specified parent window.
        /// A child window is the direct descendant of a specified parent window if that parent window is in the chain of parent windows;
        /// the chain of parent windows leads from the original overlapped or pop-up window to the child window.
        /// </summary>
        /// <param name="hWndParent">A handle to the parent window.</param>
        /// <param name="hWnd">A handle to the window to be tested.</param>
        /// <returns>If the window is a child or descendant window of the specified parent window, the return value is true, otherwise it is false.</returns>
        [DllImport(nameof(User32), SetLastError = true)]
        [return: MarshalAs(UnmanagedType.Bool)]
        public static extern bool IsChild(IntPtr hWndParent, IntPtr hWnd);

        /// <summary>
        /// Determines whether the system considers that a specified application is not responding.
        /// An application is considered to be not responding if it is not waiting for input, is not in startup processing,
        /// and has not called <see cref="PeekMessage(MSG*, IntPtr, WindowMessage, WindowMessage, PeekMessageRemoveFlags)"/> within the internal timeout period of 5 seconds.
        /// </summary>
        /// <param name="hWnd">A handle to the window to be tested.</param>
        /// <returns>
        /// If the window handle identifies an existing window, the return value is true, otherwise it is false.
        /// Ghost windows always return true.
        /// </returns>
        /// <remarks>
        /// The Windows timeout criteria of 5 seconds is subject to change.
        /// This function was not included in the SDK headers and libraries until Windows XP Service Pack 1 (SP1) and Windows Server 2003.
        /// If you do not have a header file and import library for this function, you can call the function using <see cref="Kernel32.LoadLibrary"/> and <see cref="GetProcAddress"/>.
        /// </remarks>
        [DllImport(nameof(User32), SetLastError = true)]
        [return: MarshalAs(UnmanagedType.Bool)]
        public static extern bool IsHungAppWindow(IntPtr hWnd);

        /// <summary>
        /// Determines whether the specified window is minimized (iconic).
        /// </summary>
        /// <param name="hWnd">A handle to the window to be tested.</param>
        /// <returns>If the window is iconic, the return value is true, otherwise it is false.</returns>
        [DllImport(nameof(User32), SetLastError = true)]
        [return: MarshalAs(UnmanagedType.Bool)]
        public static extern bool IsIconic(IntPtr hWnd);

        /// <summary>
        /// Determines whether the specified window is a native Unicode window.
        /// </summary>
        /// <param name="hWnd">A handle to the window to be tested.</param>
        /// <returns>If the window is a native Unicode window, the return value is true, otherwise it is false (the window is a native ANSI window).</returns>
        /// <remarks>
        /// <para>
        /// The character set of a window is determined by the use of the <see cref="RegisterClass"/> function.
        /// If the window class was registered with the ANSI version of <see cref="RegisterClass"/> (RegisterClassA), the character set of the window is ANSI.
        /// If the window class was registered with the Unicode version of <see cref="RegisterClass"/> (RegisterClassW), the character set of the window is Unicode.
        /// </para>
        /// <para>
        /// The system does automatic two-way translation (Unicode to ANSI) for window messages. For example,
        /// if an ANSI window message is sent to a window that uses the Unicode character set,
        /// the system translates that message into a Unicode message before calling the window procedure.
        /// The system calls IsWindowUnicode to determine whether to translate the message or not.
        /// </para>
        /// </remarks>
        [DllImport(nameof(User32), SetLastError = true)]
        [return: MarshalAs(UnmanagedType.Bool)]
        public static extern bool IsWindowUnicode(IntPtr hWnd);

        /// <summary>
        /// Determines the visibility state of the specified window.
        /// </summary>
        /// <param name="hWnd">A handle to the window to be tested.</param>
        /// <returns>
        /// If the specified window, its parent window, its parent's parent window, and so forth, have the WS_VISIBLE style, the return value is true, otherwise it is false.
        /// Because the return value specifies whether the window has the WS_VISIBLE style, it may be nonzero even if the window is totally obscured by other windows.
        /// </returns>
        /// <remarks>
        /// The visibility state of a window is indicated by the WS_VISIBLE style bit.
        /// When WS_VISIBLE is set, the window is displayed and subsequent drawing into it is displayed as long as the window has the WS_VISIBLE style.
        /// Any drawing to a window with the WS_VISIBLE style will not be displayed if the window is obscured by other windows or is clipped by its parent window.
        /// </remarks>
        [DllImport(nameof(User32), SetLastError = true)]
        [return: MarshalAs(UnmanagedType.Bool)]
        public static extern bool IsWindowVisible(IntPtr hWnd);

        /// <summary>
        /// Determines whether a window is maximized.
        /// </summary>
        /// <param name="hWnd">A handle to the window to be tested.</param>
        /// <returns>If the window is zoomed, the return value is true, otherwise it is false.</returns>
        [DllImport(nameof(User32), SetLastError = true)]
        [return: MarshalAs(UnmanagedType.Bool)]
        public static extern bool IsZoomed(IntPtr hWnd);

        /// <summary>
        /// Searches through icon or cursor data for the icon or cursor that best fits the current display device.
        /// To specify a desired height or width, use the LookupIconIdFromDirectoryEx function.
        /// </summary>
        /// <param name="presbits">
        /// The icon or cursor directory data. Because this function does not validate the resource data, it causes a general protection (GP) fault or returns an undefined value if <paramref name="presbits"/> is not pointing to valid resource data.
        /// </param>
        /// <param name="fIcon">
        /// Indicates whether an icon or a cursor is sought. If this parameter is TRUE, the function is searching for an icon; if the parameter is FALSE, the function is searching for a cursor.
        /// </param>
        /// <returns>
        /// If the function succeeds, the return value is an integer resource identifier for the icon or cursor that best fits the current display device.
        /// If the function fails, the return value is zero. To get extended error information, call GetLastError.
        /// </returns>
        [DllImport(nameof(User32), SetLastError = true)]
        public static extern unsafe int LookupIconIdFromDirectory(
            byte* presbits,
            [MarshalAs(UnmanagedType.Bool)] bool fIcon);

        /// <summary>
        /// Searches through icon or cursor data for the icon or cursor that best fits the current display device.
        /// To specify a desired height or width, use the LookupIconIdFromDirectoryEx function.
        /// </summary>
        /// <param name="presbits">
        /// The icon or cursor directory data. Because this function does not validate the resource data, it causes a general protection (GP) fault or returns an undefined value if <paramref name="presbits"/> is not pointing to valid resource data.
        /// </param>
        /// <param name="fIcon">
        /// Indicates whether an icon or a cursor is sought. If this parameter is TRUE, the function is searching for an icon; if the parameter is FALSE, the function is searching for a cursor.
        /// </param>
        /// <param name="cxDesired">The desired width, in pixels, of the icon. If this parameter is zero, the function uses the SM_CXICON or SM_CXCURSOR system metric value.</param>
        /// <param name="cyDesired">The desired height, in pixels, of the icon. If this parameter is zero, the function uses the SM_CYICON or SM_CYCURSOR system metric value.</param>
        /// <param name="Flags">A combination of the following values.</param>
        /// <returns>
        /// If the function succeeds, the return value is an integer resource identifier for the icon or cursor that best fits the current display device.
        /// If the function fails, the return value is zero. To get extended error information, call GetLastError.
        /// </returns>
        [DllImport(nameof(User32), SetLastError = true)]
        public static extern unsafe int LookupIconIdFromDirectoryEx(
            byte* presbits,
            [MarshalAs(UnmanagedType.Bool)] bool fIcon,
            int cxDesired,
            int cyDesired,
            LookupIconIdFromDirectoryExFlags Flags);

        [DllImport(nameof(User32), SetLastError = true, CharSet = CharSet.Unicode)]
        public static extern int RegisterWindowMessage(string lpString);

        [DllImport(nameof(User32), SetLastError = true)]
        [return: MarshalAs(UnmanagedType.Bool)]
        public static extern bool GetWindowDisplayAffinity(IntPtr hWnd, out int dwAffinity);

        [DllImport(nameof(User32), SetLastError = true)]
        [return: MarshalAs(UnmanagedType.Bool)]
        public static unsafe extern bool EnumDisplayMonitors(IntPtr hdc, RECT* lprcClip, MONITORENUMPROC lpfnEnum, void* dwData);

        [DllImport(nameof(User32), SetLastError = true, CharSet = CharSet.Unicode)]
        [return: MarshalAs(UnmanagedType.Bool)]
        public static extern bool GetClassInfoEx(
            IntPtr hInstance,
            string lpClassName,
            ref WNDCLASSEX lpWndClass);

        [DllImport(nameof(User32), SetLastError = true)]
        public static extern unsafe bool GetMonitorInfo(
            IntPtr hMonitor,
            [Friendly(FriendlyFlags.Out)] MONITORINFO* lpmi);

        [DllImport(nameof(User32), EntryPoint = "GetMonitorInfo", SetLastError = true)]
        public static extern unsafe bool GetMonitorInfoEx(
            IntPtr hMonitor,
            [Friendly(FriendlyFlags.Out)] MONITORINFOEX* lpmi);

        [DllImport(nameof(User32), SetLastError = true)]
        public static extern int GetSystemMetrics(SystemMetric smIndex);

        [DllImport(nameof(User32), SetLastError = true)]
        [return: MarshalAs(UnmanagedType.Bool)]
        public static extern bool GetWindowInfo(IntPtr hwnd, ref WINDOWINFO pwi);

        [DllImport(nameof(User32), SetLastError = true)]
        public static extern int MapWindowPoints(IntPtr hWndFrom, IntPtr hWndTo, ref RECT rect, [MarshalAs(UnmanagedType.U4)] int cPoints);

        [DllImport(nameof(User32), SetLastError = true)]
        public static extern IntPtr MonitorFromPoint(POINT pt, MonitorOptions dwFlags);

        [DllImport(nameof(User32), SetLastError = true)]
        public static extern IntPtr MonitorFromPoint(POINT point, int flags);

        [DllImport(nameof(User32), SetLastError = true)]
        public static extern IntPtr MonitorFromRect(ref RECT lprc, MonitorOptions dwFlags);

        [DllImport(nameof(User32), SetLastError = true)]
        public static extern IntPtr MonitorFromWindow(IntPtr hwnd, MonitorOptions dwFlags);

        [DllImport(nameof(User32), SetLastError = true)]
        [return: MarshalAs(UnmanagedType.Bool)]
        public static unsafe extern bool SystemParametersInfo(
            SystemParametersInfoAction uiAction,
            uint uiParam,
            void* pvParam,
            SPIF fWinIni);

        [DllImport(nameof(User32), SetLastError = true)]
        public static unsafe extern int QueryDisplayConfig(
            uint Flags,
            ref int pNumPathArrayElements,
            [Friendly(FriendlyFlags.Out | FriendlyFlags.Array)] DISPLAYCONFIG_PATH_INFO* pPathInfoArray,
            ref int pNumModeInfoArrayElements,
            [Friendly(FriendlyFlags.Out | FriendlyFlags.Array)] DISPLAYCONFIG_MODE_INFO* pModeInfoArray,
            [Friendly(FriendlyFlags.Out | FriendlyFlags.Optional)] DISPLAYCONFIG_TOPOLOGY_ID pCurrentTopologyId);

        [DllImport(nameof(User32), SetLastError = true)]
        public static extern ushort RegisterClass(ref WNDCLASS lpWndClass);

        [DllImport(nameof(User32), SetLastError = true)]
        [return: MarshalAs(UnmanagedType.U2)]
        public static extern short RegisterClassEx(ref WNDCLASSEX lpwcx);

        /// <summary>
        /// Retrieves the name of the format from the clipboard.
        /// </summary>
        /// <param name="format">The type of format to be retrieved. This parameter must not specify any of the predefined clipboard formats.</param>
        /// <param name="lpszFormatName">The format name string.</param>
        /// <param name="cchMaxCount">
        /// The length of the <paramref name="lpszFormatName"/> buffer, in characters. The buffer must be large enough to include the terminating null character; otherwise, the format name string is truncated to <paramref name="cchMaxCount"/>-1 characters.
        /// </param>
        /// <returns>
        /// If the function succeeds, the return value is the number of characters copied to the buffer.
        /// If the function fails, the return value is zero. To get extended error information, call GetLastError.
        /// </returns>
        [DllImport(nameof(User32), SetLastError = true, CharSet = CharSet.Unicode)]
        public static extern unsafe int GetClipboardFormatName(
            int format,
            [Friendly(FriendlyFlags.Array)] char* lpszFormatName,
            int cchMaxCount);

        [DllImport(nameof(User32), SetLastError = true)]
        public static unsafe extern void* GetClipboardData(int uFormat);

        [DllImport(nameof(User32), SetLastError = true)]
        public static unsafe extern void* SetClipboardData(int uFormat, void* hMem);

        [DllImport(nameof(User32), SetLastError = true)]
        [return: MarshalAs(UnmanagedType.Bool)]
        public static extern bool OpenClipboard(IntPtr hWndNewOwner);

        [DllImport(nameof(User32), SetLastError = true)]
        [return: MarshalAs(UnmanagedType.Bool)]
        public static extern bool CloseClipboard();

        [DllImport(nameof(User32), SetLastError = true)]
        [return: MarshalAs(UnmanagedType.Bool)]
        public static extern bool EmptyClipboard();

        /// <summary>
        /// Synthesizes keystrokes, mouse motions, and button clicks.
        /// </summary>
        /// <param name="nInputs">The number of structures in the <paramref name="pInputs" /> array.</param>
        /// <param name="pInputs">An array of  structures. Each structure represents an event to be inserted into the keyboard or mouse input stream.</param>
        /// <param name="cbSize">The size, in bytes, of an <see cref="INPUT" /> structure. If cbSize is not the size of an <see cref="INPUT" /> structure, the function fails.</param>
        /// <returns>
        /// The function returns the number of events that it successfully inserted into the keyboard or mouse input stream.
        /// If the function returns zero, the input was already blocked by another thread. To get extended error information, call GetLastError.
        /// </returns>
        /// <remarks>
        /// This function is subject to UIPI. Applications are permitted to inject input only into applications that are at an equal or lesser integrity level.
        /// This function fails when it is blocked by UIPI. Note that neither GetLastError nor the return value will indicate the failure was caused by UIPI blocking.
        /// </remarks>
        [DllImport(nameof(User32), SetLastError = true)]
        public static extern unsafe uint SendInput(
            int nInputs,
            [Friendly(FriendlyFlags.Array)] INPUT* pInputs,
            int cbSize);

        /// <summary>
        /// Waits until the specified process has finished processing its initial input and is waiting for user input with no input pending, or until the time-out interval has elapsed.
        /// </summary>
        /// <param name="hProcess">A handle to the process. If this process is a console application or does not have a message queue, WaitForInputIdle returns immediately.</param>
        /// <param name="dwMilliseconds">The time-out interval, in milliseconds. If dwMilliseconds is INFINITE, the function does not return until the process is idle.</param>
        /// <returns>0 if the wait was satisfied successfully., WAIT_TIMEOUT if the wait was terminated because the time-out interval elapsed, and WAIT_FAILED if an error occurred.</returns>
        /// <remarks>Raymond Chen has a series of articles that give a bit more depth to how this function was intended to be used.
        /// <a href="http://blogs.msdn.com/b/oldnewthing/archive/2010/03/25/9984720.aspx">Here</a> and <a href="http://blogs.msdn.com/b/oldnewthing/archive/2010/03/26/9985422.aspx">here</a>.
        /// The jist of it is that this function should have been really called WaitForProcessStartupComplete, as this is all it does.</remarks>
        [DllImport(nameof(User32), SetLastError = true)]
        public static extern int WaitForInputIdle(IntPtr hProcess, int dwMilliseconds);

        [DllImport(nameof(User32), SetLastError = true)]
        public static extern short GetAsyncKeyState(VirtualKey vKey);

        [DllImport(nameof(User32), SetLastError = true)]
        public static extern short GetKeyState(VirtualKey vKey);

        /// <summary>
        /// <para>
        /// Converts a point in a window from logical coordinates into physical coordinates, regardless of the dots per inch (dpi) awareness of the caller.
        /// For more information about DPI awareness levels, see <see cref="PROCESS_DPI_AWARENESS"/>
        /// </para>
        /// <para>
        /// Tip: Since an application with a value of <see cref="PROCESS_DPI_AWARENESS.PROCESS_PER_MONITOR_DPI_AWARE"/> uses the actual DPI of the monitor,
        /// physical and logical coordinates are the same for this app.
        /// </para>
        /// </summary>
        /// <param name="hwnd">A handle to the window whose transform is used for the conversion</param>
        /// <param name="lpPoint">
        /// A pointer to a <see cref="POINT"/> structure that specifies the physical/screen coordinates to be converted.
        /// The new logical coordinates are copied into this structure if the function succeeds
        /// </param>
        /// <returns>Returns TRUE if successful, or FALSE otherwise</returns>
        /// <remarks>
        /// <para>
        /// In Windows 8, system–DPI aware applications translated between physical and logical space using
        /// <see cref="PhysicalToLogicalPoint"/> and <see cref="LogicalToPhysicalPoint"/>.
        /// In Windows 8.1, the additional virtualization of the system and inter-process communications means that for the majority of applications, you do not need these APIs.
        /// As a result, in Windows 8.1, these APIs no longer transform points.
        /// The system returns all points to an application in its own coordinate space.
        /// This behavior preserves functionality for the majority of applications,
        /// but there are some exceptions in which you must make changes to ensure that the application works as expected.
        /// </para>
        /// <para>
        /// For example, an application might need to walk the entire window tree of another process and ask the system for DPI-dependent information about the window.
        /// By default, the system will return the information based on the DPI awareness of the caller. This is ideal for most applications.
        /// However, the caller might need the information based on the DPI awareness of the application associated with the window.
        /// This might be necessary because the two applications send DPI-dependent information between each other directly.
        /// In this case, the application can use <see cref="LogicalToPhysicalPointForPerMonitorDPI"/> to get physical coordinates and
        /// then use PhysicalToLogicalPointForPerMonitorDPI to convert the physical coordinates
        /// into logical coordinates based on the DPI-awareness of the provided <paramref name="hwnd"/>.
        /// </para>
        /// <para>
        /// Consider two applications, one has value of  and the other has a value of <see cref="PROCESS_DPI_AWARENESS.PROCESS_PER_MONITOR_DPI_AWARE"/>.
        /// The <see cref="PROCESS_DPI_AWARENESS.PROCESS_DPI_UNAWARE"/> app creates a window on a single monitor where the scale factor is 200% (192 DPI).
        /// If both apps call <see cref="GetWindowRect"/> on this window, they will receive different values.
        /// The <see cref="PROCESS_DPI_AWARENESS.PROCESS_PER_MONITOR_DPI_AWARE"/> app will receive a rect based on 96 DPI coordinates,
        /// while the <see cref="PROCESS_DPI_AWARENESS.PROCESS_DPI_UNAWARE"/> app will receive coordinates matching the actual DPI of the monitor.
        /// If the <see cref="PROCESS_DPI_AWARENESS.PROCESS_PER_MONITOR_DPI_AWARE"/> needs the <see cref="RECT"/> that the system returned
        /// to the <see cref="PROCESS_DPI_AWARENESS.PROCESS_DPI_UNAWARE"/> app, it could call <see cref="LogicalToPhysicalPointForPerMonitorDPI"/>
        /// for the corners of its <see cref="RECT"/> and pass in the handle to the <see cref="PROCESS_DPI_AWARENESS.PROCESS_DPI_UNAWARE"/> app's window.
        /// This will return points based on the other app's awareness that can be used to create a <see cref="RECT"/>.
        /// </para>
        /// </remarks>
        [DllImport(nameof(User32), SetLastError = true)]
        [return: MarshalAs(UnmanagedType.Bool)]
        public static extern bool PhysicalToLogicalPointForPerMonitorDPI(IntPtr hwnd, ref POINT lpPoint);

        /// <summary>
        /// Converts the physical coordinates of a point in a window to logical coordinates
        /// </summary>
        /// <param name="hwnd">
        /// A handle to the window whose transform is used for the conversion. Top level windows are fully supported.
        /// In the case of child windows, only the area of overlap between the parent and the child window is converted
        /// </param>
        /// <param name="lpPoint">
        /// A pointer to a <see cref="POINT"/> structure that specifies the physical/screen coordinates to be converted.
        /// The new logical coordinates are copied into this structure if the function succeeds
        /// </param>
        /// <returns>Returns TRUE if successful, or FALSE otherwise</returns>
        /// <remarks>
        /// <para>
        /// The function uses the window identified by the <paramref name="hwnd"/> parameter and the physical coordinates
        /// given in the <see cref="POINT"/> structure to compute the logical coordinates.
        /// The logical coordinates are the unscaled coordinates that appear to the application in a programmatic way.
        /// In other words, the logical coordinates are the coordinates the application recognizes, which can be different from the physical coordinates.
        /// The API then replaces the physical coordinates with the logical coordinates.
        /// The new coordinates are in the world coordinates whose origin is (0, 0) on the desktop.
        /// The coordinates passed to the API have to be on the <paramref name="hwnd"/>.
        /// </para>
        /// <para>
        /// On all platforms, PhysicalToLogicalPoint will fail on a window that has either 0 width or height;
        /// an application must first establish a non-0 width and height by calling, for example, <see cref="MoveWindow"/>.
        /// On some versions of Windows (including Windows 7), PhysicalToLogicalPointwill still fail if <see cref="MoveWindow"/> has been called
        /// after a call to <see cref="ShowWindow"/> with <see cref="WindowShowStyle.SW_HIDE"/> has hidden the window.
        /// </para>
        /// <para>
        /// In Windows 8, system–DPI aware applications translate between physical and logical space using PhysicalToLogicalPoint and <see cref="LogicalToPhysicalPoint"/>.
        /// In Windows 8.1, the additional virtualization of the system and inter-process communications means that for the majority of applications,
        /// you do not need these APIs. As a result, in Windows 8.1, PhysicalToLogicalPoint and <see cref="LogicalToPhysicalPoint"/> no longer transform points.
        /// The system returns all points to an application in its own coordinate space.
        /// This behavior preserves functionality for the majority of applications,
        /// but there are some exceptions in which you must make changes to ensure that the application works as expected.
        /// In those cases, use <see cref="PhysicalToLogicalPointForPerMonitorDPI"/> and <see cref="LogicalToPhysicalPointForPerMonitorDPI"/>.
        /// </para>
        /// </remarks>
        [DllImport(nameof(User32), SetLastError = true)]
        [return: MarshalAs(UnmanagedType.Bool)]
        public static extern bool PhysicalToLogicalPoint(IntPtr hwnd, ref POINT lpPoint);

        /// <summary>
        /// Converts a point in a window from logical coordinates into physical coordinates, regardless of the dots per inch (dpi) awareness of the caller.
        /// For more information about DPI awareness levels, see <see cref="PROCESS_DPI_AWARENESS"/>.
        /// <para>
        /// Tip: Since an application with a value of <see cref="PROCESS_DPI_AWARENESS.PROCESS_PER_MONITOR_DPI_AWARE"/> uses the actual DPI of the monitor,
        /// physical and logical coordinates are the same for this app.
        /// </para>
        /// </summary>
        /// <param name="hwnd">A handle to the window whose transform is used for the conversion</param>
        /// <param name="lpPoint">
        /// A pointer to a <see cref="POINT"/> structure that specifies the logical coordinates to be converted.
        /// The new physical coordinates are copied into this structure if the function succeeds
        /// </param>
        /// <returns>Returns true if successful, or false otherwise</returns>
        /// <remarks>
        /// <para>
        /// In Windows 8, system–DPI aware applications translated between physical and logical space using
        /// <see cref="PhysicalToLogicalPoint"/> and <see cref="LogicalToPhysicalPoint"/>.
        /// In Windows 8.1, the additional virtualization of the system and inter-process communications means that for the majority of applications, you do not need these APIs.
        /// As a result, in Windows 8.1, these APIs no longer transform points.
        /// The system returns all points to an application in its own coordinate space.
        /// This behavior preserves functionality for the majority of applications,
        /// but there are some exceptions in which you must make changes to ensure that the application works as expected.
        /// </para>
        /// <para>
        /// For example, an application might need to walk the entire window tree of another process and ask the system for DPI-dependent information about the window.
        /// By default, the system will return the information based on the DPI awareness of the caller. This is ideal for most applications.
        /// However, the caller might need the information based on the DPI awareness of the application associated with the window.
        /// This might be necessary because the two applications send DPI-dependent information between each other directly.
        /// In this case, the application can use LogicalToPhysicalPointForPerMonitorDPI to get physical coordinates and
        /// then use <see cref="PhysicalToLogicalPointForPerMonitorDPI"/> to convert the physical coordinates
        /// into logical coordinates based on the DPI-awareness of the provided <paramref name="hwnd"/>.
        /// </para>
        /// <para>
        /// Consider two applications, one has value of  and the other has a value of <see cref="PROCESS_DPI_AWARENESS.PROCESS_PER_MONITOR_DPI_AWARE"/>.
        /// The <see cref="PROCESS_DPI_AWARENESS.PROCESS_DPI_UNAWARE"/> app creates a window on a single monitor where the scale factor is 200% (192 DPI).
        /// If both apps call <see cref="GetWindowRect"/> on this window, they will receive different values.
        /// The <see cref="PROCESS_DPI_AWARENESS.PROCESS_PER_MONITOR_DPI_AWARE"/> app will receive a rect based on 96 DPI coordinates,
        /// while the <see cref="PROCESS_DPI_AWARENESS.PROCESS_DPI_UNAWARE"/> app will receive coordinates matching the actual DPI of the monitor.
        /// If the <see cref="PROCESS_DPI_AWARENESS.PROCESS_PER_MONITOR_DPI_AWARE"/> needs the <see cref="RECT"/> that the system returned
        /// to the <see cref="PROCESS_DPI_AWARENESS.PROCESS_DPI_UNAWARE"/> app, it could call LogicalToPhysicalPointForPerMonitorDPI
        /// for the corners of its <see cref="RECT"/> and pass in the handle to the <see cref="PROCESS_DPI_AWARENESS.PROCESS_DPI_UNAWARE"/> app's window.
        /// This will return points based on the other app's awareness that can be used to create a <see cref="RECT"/>.
        /// </para>
        /// </remarks>
        [DllImport(nameof(User32), SetLastError = true)]
        [return: MarshalAs(UnmanagedType.Bool)]
        public static extern bool LogicalToPhysicalPointForPerMonitorDPI(IntPtr hwnd, ref POINT lpPoint);

        /// <summary>
        /// Converts the logical coordinates of a point in a window to physical coordinates
        /// </summary>
        /// <param name="hwnd">
        /// A handle to the window whose transform is used for the conversion. Top level windows are fully supported.
        /// In the case of child windows, only the area of overlap between the parent and the child window is converted
        /// </param>
        /// <param name="lpPoint">
        /// A pointer to a <see cref="POINT"/> structure that specifies the logical coordinates to be converted.
        /// The new physical coordinates are copied into this structure if the function succeeds
        /// </param>
        /// <returns>Returns TRUE if successful, or FALSE otherwise</returns>
        /// <remarks>
        /// <para>
        /// LogicalToPhysicalPoint is a transformation API that can be called by a process that declares itself as dpi aware.
        /// The function uses the window identified by the hWnd parameter and the logical coordinates given in the <see cref="POINT"/> structure to compute the physical coordinates.
        /// The LogicalToPhysicalPoint function replaces the logical coordinates in the <see cref="POINT"/> structure with the physical coordinates.
        /// The physical coordinates are relative to the upper-left corner of the screen.
        /// The coordinates have to be inside the client area of <paramref name="hwnd"/>.
        /// </para>
        /// <para>
        /// On all platforms, LogicalToPhysicalPoint will fail on a window that has either 0 width or height;
        /// an application must first establish a non-0 width and height by calling, for example, <see cref="MoveWindow"/>.
        /// On some versions of Windows (including Windows 7), LogicalToPhysicalPoint will still fail if <see cref="MoveWindow"/> has been called
        /// after a call to <see cref="ShowWindow"/> with <see cref="WindowShowStyle.SW_HIDE"/> has hidden the window.
        /// </para>
        /// <para>
        /// In Windows 8, system–DPI aware applications translate between physical and logical space using <see cref="PhysicalToLogicalPoint"/> and LogicalToPhysicalPoint.
        /// In Windows 8.1, the additional virtualization of the system and inter-process communications means that for the majority of applications,
        /// you do not need these APIs. As a result, in Windows 8.1, <see cref="PhysicalToLogicalPoint"/> and LogicalToPhysicalPoint no longer transform points.
        /// The system returns all points to an application in its own coordinate space.
        /// This behavior preserves functionality for the majority of applications,
        /// but there are some exceptions in which you must make changes to ensure that the application works as expected.
        /// In those cases, use <see cref="PhysicalToLogicalPointForPerMonitorDPI"/> and <see cref="LogicalToPhysicalPointForPerMonitorDPI"/>.
        /// </para>
        /// </remarks>
        [DllImport(nameof(User32), SetLastError = true)]
        [return: MarshalAs(UnmanagedType.Bool)]
        public static extern bool LogicalToPhysicalPoint(IntPtr hwnd, ref POINT lpPoint);

        /// <summary>
        /// Determines whether the current process is dots per inch (dpi) aware such that it adjusts the sizes of UI elements to compensate for the dpi setting.
        /// </summary>
        /// <returns>TRUE if the process is dpi aware; otherwise, FALSE</returns>
        /// <remarks>
        /// IsProcessDPIAware is available for use in Windows Vista or superior the operating systems.
        /// It may be altered or unavailable in subsequent versions.
        /// For Windows 8.1 or superior operating systems, use GetProcessDPIAwareness/>.
        /// </remarks>
        [DllImport(nameof(User32), SetLastError = true)]
        [return: MarshalAs(UnmanagedType.Bool)]
        public static extern bool IsProcessDPIAware();

        /// <summary>
        /// Sets the current process as dots per inch (dpi) awareness.
        /// </summary>
        /// <returns>If the function succeeds, the return value is true. Otherwise, the return value is false.</returns>
        /// <remarks>
        /// <para>
        /// SetProcessDPIAware is available for use in Windows Vista or superior the operating systems.
        /// It may be altered or unavailable in subsequent versions.
        /// For Windows 8.1 or superior operating systems, use SetProcessDpiAwareness/>.
        /// </para>
        /// <para>
        /// SetProcessDPIAware is subject to a possible race condition if a DLL caches dpi settings during initialization.
        /// For this reason, it is recommended that dpi-aware be set through the application (.exe) manifest rather than by calling SetProcessDPIAware.
        /// DLLs should accept the dpi setting of the host process rather than call SetProcessDPIAware themselves.
        /// To be set properly, dpiAware should be specified as part of the application (.exe) manifest.
        /// IMPORTANT: dpiAware defined in an embedded DLL manifest has no affect.
        /// </para>
        /// </remarks>
        [DllImport(nameof(User32), SetLastError = true)]
        public static extern bool SetProcessDPIAware();

        /// <summary>
        /// The GetDC function retrieves a handle to a device context (DC) for the client area of a specified window or for the entire screen. You can use the returned handle in subsequent GDI functions to draw in the DC. The device context is an opaque data structure, whose values are used internally by GDI.
        /// The GetDCEx function is an extension to GetDC, which gives an application more control over how and whether clipping occurs in the client area.
        /// Makes the specified desktop visible and activates it. This enables the desktop to receive input from the user.
        /// The calling process must have DESKTOP_SWITCHDESKTOP access to the desktop for the SwitchDesktop function to succeed.
        /// </summary>
        /// <param name="hDesktop">
        /// A handle to the desktop. This handle is returned by the <see cref="CreateDesktop(string, string, IntPtr, DesktopCreationFlags, ACCESS_MASK, Kernel32.SECURITY_ATTRIBUTES*)"/> and <see cref="OpenDesktop"/> functions.
        /// This desktop must be associated with the current window station for the process.</param>
        /// <returns>If the function succeeds, the return value is true, if it fails, the return value is false.</returns>
        /// <remarks>
        /// <para>
        /// SwitchDesktop only sets the last error for the following cases:
        /// <list>
        /// <item>When the desktop belongs to an invisible window station</item>
        /// <item>When hDesktop is an invalid handle, refers to a destroyed desktop, or belongs to a different session than that of the calling process</item>
        /// </list>
        /// </para>
        /// <para>
        /// The SwitchDesktop function fails if the desktop belongs to an invisible window station.
        /// SwitchDesktop also fails when called from a process that is associated with a secured desktop such as the WinLogon and ScreenSaver desktops.
        /// Processes that are associated with a secured desktop include custom UserInit processes. Such calls typically fail with an "access denied" error.
        /// </para>
        /// </remarks>
        [DllImport(nameof(User32), SetLastError = true)]
        [return: MarshalAs(UnmanagedType.Bool)]
        public static extern bool SwitchDesktop(SafeDesktopHandle hDesktop);

        /// <summary>
        /// Assigns the specified desktop to the calling thread. All subsequent operations on the desktop use the access rights granted to the desktop.
        /// </summary>
        /// <param name="hDesktop">
        /// A handle to the desktop to be assigned to the calling thread.
        /// This handle is returned by the <see cref="CreateDesktop(string, string, IntPtr, DesktopCreationFlags, ACCESS_MASK, Kernel32.SECURITY_ATTRIBUTES*)"/>, <see cref="GetThreadDesktop"/>, <see cref="OpenDesktop"/>, or <see cref="OpenInputDesktop"/> function.
        /// This desktop must be associated with the current window station for the process.
        /// </param>
        /// <returns>If the function succeeds, the return value is true, if it fails, the return value is false.</returns>
        /// <remarks>
        /// The function will fail if the calling thread has any windows or hooks on its current desktop (unless the <paramref name="hDesktop"/> parameter is a handle to the current desktop).
        /// </remarks>
        [DllImport(nameof(User32), SetLastError = true)]
        [return: MarshalAs(UnmanagedType.Bool)]
        public static extern bool SetThreadDesktop(SafeDesktopHandle hDesktop);

        /// <summary>
        /// Opens the specified desktop object.
        /// </summary>
        /// <param name="lpszDesktop">The name of the desktop to be opened. Desktop names are case-insensitive. This desktop must belong to the current window station.</param>
        /// <param name="dwFlags">Access control flags</param>
        /// <param name="fInherit">If this value is true, processes created by this process will inherit the handle. Otherwise, the processes do not inherit this handle.</param>
        /// <param name="dwDesiredAccess">The access to the desktop. For a list of access rights, see <see cref="ACCESS_MASK"/>.</param>
        /// <returns>If the function succeeds, the return value is a handle to the opened desktop, if the function fails, the return value is an invalid handle.</returns>
        /// <remarks>
        /// <para>
        /// When you are finished using the handle, call the <see cref="CloseDesktop"/> function to close it.
        /// </para>
        /// <para>
        /// The calling process must have an associated window station, either assigned by the system at process creation time or set by the <see cref="SetProcessWindowStation"/> function.
        /// </para>
        /// <para>
        /// If the <paramref name="dwDesiredAccess"/> parameter specifies the READ_CONTROL, WRITE_DAC, or WRITE_OWNER standard access rights, you must also request the DESKTOP_READOBJECTS and DESKTOP_WRITEOBJECTS access rights.
        /// </para>
        /// </remarks>
        [DllImport(nameof(User32), CharSet = CharSet.Unicode, SetLastError = true)]
        public static extern SafeDesktopHandle OpenDesktop(
            string lpszDesktop,
            DesktopCreationFlags dwFlags,
            [MarshalAs(UnmanagedType.Bool)] bool fInherit,
            ACCESS_MASK dwDesiredAccess);

        /// <summary>
        /// Enumerates all top-level windows associated with the specified desktop. It passes the handle to each window, in turn, to an application-defined callback function.
        /// </summary>
        /// <param name="hDesktop">
        /// A handle to the desktop whose top-level windows are to be enumerated. This handle is returned by the <see cref="CreateDesktop(string, string, IntPtr, DesktopCreationFlags, ACCESS_MASK, Kernel32.SECURITY_ATTRIBUTES*)"/>, <see cref="GetThreadDesktop"/>, <see cref="OpenDesktop"/>, or <see cref="OpenInputDesktop"/> function,
        /// and must have the <see cref="ACCESS_MASK.DesktopSpecificRight.DESKTOP_READOBJECTS"/> access right.
        /// If this parameter is NULL, the current desktop is used.
        /// </param>
        /// <param name="lpfn">An application-defined <see cref="WNDENUMPROC"/> callback function.</param>
        /// <param name="lParam">An application-defined value to be passed to the callback function.</param>
        /// <returns>
        /// If the function is unable to perform the enumeration, the return value is zero. Call GetLastError to get extended error information.
        /// If the function succeeds, it returns the nonzero value returned by the callback function that was pointed to by <paramref name="lpfn"/>.
        /// If the callback function fails, the return value is zero. The callback function can call SetLastError to set an error code for the caller to retrieve by calling GetLastError.
        /// Windows Server 2003 and Windows XP/2000:  If there are no windows on the desktop, GetLastError returns ERROR_INVALID_HANDLE.
        /// </returns>
        /// <remarks>The EnumDesktopWindows function repeatedly invokes the <paramref name="lpfn"/> callback function until the last top-level window is enumerated or the callback function returns FALSE.</remarks>
        [DllImport(nameof(User32), SetLastError = true)]
        [return: MarshalAs(UnmanagedType.Bool)]
        public static extern bool EnumDesktopWindows(SafeDesktopHandle hDesktop, WNDENUMPROC lpfn, IntPtr lParam);

        /// <summary>
        /// Enumerates all top-level windows on the screen by passing the handle to each window, in turn, to an application-defined callback function. EnumWindows continues until the last top-level window is enumerated or the callback function returns FALSE.
        /// </summary>
        /// <param name="lpEnumFunc">An application-defined <see cref="WNDENUMPROC"/> callback function.</param>
        /// <param name="lParam">An application-defined value to be passed to the callback function.</param>
        /// <returns>
        /// If the function succeeds, the return value is nonzero.
        /// If the function fails, the return value is zero.To get extended error information, call GetLastError.
        /// If <see cref="WNDENUMPROC"/> returns zero, the return value is also zero. In this case, the callback function should call SetLastError to obtain a meaningful error code to be returned to the caller of EnumWindows.
        /// </returns>
        /// <remarks>
        /// The EnumWindows function does not enumerate child windows, with the exception of a few top-level windows owned by the system that have the WS_CHILD style.
        /// This function is more reliable than calling the GetWindow function in a loop. An application that calls GetWindow to perform this task risks being caught in an infinite loop or referencing a handle to a window that has been destroyed.
        /// Note that for Windows 8 and later, EnumWindows enumerates only top-level windows of desktop apps.
        /// </remarks>
        [DllImport(nameof(User32), SetLastError = true)]
        [return: MarshalAs(UnmanagedType.Bool)]
        public static extern bool EnumWindows(WNDENUMPROC lpEnumFunc, IntPtr lParam);

        /// <summary>
        /// Enumerates all desktops associated with the specified window station of the calling process. The function passes the name of each desktop, in turn, to an application-defined callback function.
        /// </summary>
        /// <param name="hWinsta">A handle to the window station whose desktops are to be enumerated. This handle is returned by the <see cref="CreateWindowStation(string, WindowStationCreationFlags, ACCESS_MASK, Kernel32.SECURITY_ATTRIBUTES*)"/>, <see cref="GetProcessWindowStation"/>, or <see cref="OpenWindowStation"/> function, and must have the WINSTA_ENUMDESKTOPS access right.</param>
        /// <param name="lpEnumFunc">An application-defined <see cref="DESKTOPENUMPROC"/> callback function.</param>
        /// <param name="lParam">An application-defined value to be passed to the callback function.</param>
        /// <returns>
        /// If the function succeeds, it returns the nonzero value returned by the callback function that was pointed to by <paramref name="lpEnumFunc"/>.
        /// If the function is unable to perform the enumeration, the return value is zero. Call GetLastError to get extended error information.
        /// If the callback function fails, the return value is zero. The callback function can call SetLastError to set an error code for the caller to retrieve by calling GetLastError.
        /// </returns>
        /// <remarks>
        /// The EnumDesktops function enumerates only those desktops for which the calling process has the <see cref="ACCESS_MASK.DesktopSpecificRight.DESKTOP_ENUMERATE"/> access right.
        /// The EnumDesktops function repeatedly invokes the lpEnumFunc callback function until the last desktop is enumerated or the callback function returns zero.
        /// </remarks>
        [DllImport(nameof(User32), SetLastError = true)]
        [return: MarshalAs(UnmanagedType.Bool)]
        public static extern int EnumDesktops(SafeWindowStationHandle hWinsta, DESKTOPENUMPROC lpEnumFunc, IntPtr lParam);

        /// <summary>
        /// Opens the desktop that receives user input.
        /// </summary>
        /// <param name="dwFlags">Access control flags</param>
        /// <param name="fInherit">If this value is true, processes created by this process will inherit the handle. Otherwise, the processes do not inherit this handle.</param>
        /// <param name="dwDesiredAccess">The requested access to the desktop. For a list of values, see <see cref="ACCESS_MASK"/>.</param>
        /// <returns>If the function succeeds, the return value is a handle to the opened desktop, if the function fails, the return value is an invalid handle.</returns>
        /// <remarks>
        /// <para>
        /// When you are finished using the handle, call the <see cref="CloseDesktop"/> function to close it.
        /// </para>
        /// <para>
        /// The calling process must have an associated window station, either assigned by the system at process creation time or set by the <see cref="SetProcessWindowStation"/> function. The window station associated with the calling process must be capable of receiving input.
        /// If the calling process is running in a disconnected session, the function returns a handle to the desktop that becomes active when the user restores the connection.
        /// </para>
        /// <para>
        /// An application can use the <see cref="SwitchDesktop"/> function to change the input desktop.
        /// </para>
        /// <para>
        /// If the <paramref name="dwDesiredAccess"/> parameter specifies the READ_CONTROL, WRITE_DAC, or WRITE_OWNER standard access rights, you must also request the DESKTOP_READOBJECTS and DESKTOP_WRITEOBJECTS access rights.
        /// </para>
        /// </remarks>
        [DllImport(nameof(User32), SetLastError = true)]
        public static extern SafeDesktopHandle OpenInputDesktop(
            DesktopCreationFlags dwFlags,
            [MarshalAs(UnmanagedType.Bool)] bool fInherit,
            ACCESS_MASK dwDesiredAccess);

        /// <summary>
        /// Creates a new desktop with the specified heap, associates it with the current window station of the calling process, and assigns it to the calling thread.
        /// The calling process must have an associated window station, either assigned by the system at process creation time or set by the <see cref="SetProcessWindowStation"/> function.
        /// </summary>
        /// <param name="lpszDesktop">The name of the desktop to be created. Desktop names are case-insensitive and may not contain backslash characters (\).</param>
        /// <param name="lpszDevice">This parameter is reserved and must be <see cref="IntPtr.Zero"/></param>
        /// <param name="pDevmode">This parameter is reserved and must be <see cref="IntPtr.Zero"/>.</param>
        /// <param name="dwFlags">Access control flags</param>
        /// <param name="dwDesiredAccess">
        /// The requested access to the desktop. For a list of values, see <see cref="ACCESS_MASK"/>.
        /// This parameter must include the <see cref="ACCESS_MASK.DesktopSpecificRight.DESKTOP_CREATEWINDOW"/> access right, because internally <see cref="CreateDesktop(string, string, IntPtr, DesktopCreationFlags, ACCESS_MASK, Kernel32.SECURITY_ATTRIBUTES*)"/> uses the handle to create a window.
        /// </param>
        /// <param name="lpsa">
        /// A pointer to a <see cref="Kernel32.SECURITY_ATTRIBUTES"/> structure that determines whether the returned handle can be inherited by child processes. If lpsa is NULL, the handle cannot be inherited.
        /// The <see cref="Kernel32.SECURITY_ATTRIBUTES.lpSecurityDescriptor"/> member of the structure specifies a security descriptor for the new desktop. If this parameter is NULL, the desktop inherits its security descriptor from the parent window station.
        /// </param>
        /// <param name="ulHeapSize">The size of the desktop heap, in kilobytes.</param>
        /// <param name="pvoid">This parameter is also reserved and must be <see cref="IntPtr.Zero"/>.</param>
        /// <returns>
        /// If the function succeeds, the return value is a handle to the newly created desktop.
        /// If the specified desktop already exists, the function succeeds and returns a handle to the existing desktop.
        /// If the function fails, the return value is an invalid handle.
        /// </returns>
        /// <remarks>
        /// <para>
        /// If the dwDesiredAccess parameter specifies the READ_CONTROL, WRITE_DAC, or WRITE_OWNER standard access rights, you must also request the DESKTOP_READOBJECTS and DESKTOP_WRITEOBJECTS access rights.
        /// </para>
        /// <para>
        /// The number of desktops that can be created is limited by the size of the system desktop heap, which is 48 MB. Desktop objects use the heap to store resources. You can increase the number of desktops that can be created by reducing the default heap reserved for each desktop in the interactive window station. This value is specified in the SharedSection substring of the following registry value: HKEY_LOCAL_MACHINE\SYSTEM\CurrentControlSet\Control\Session Manager\SubSystems\Windows.
        /// </para>
        /// <para>
        /// The default size of the desktop heap depends on factors such as hardware architecture. To retrieve the size of the desktop heap, call the <see cref="GetUserObjectInformation(IntPtr, ObjectInformationType, void*, uint, uint*)"/> function with UOI_HEAPSIZE.
        /// </para>
        /// </remarks>
        [DllImport(nameof(User32), CharSet = CharSet.Unicode, SetLastError = true)]
        public static unsafe extern SafeDesktopHandle CreateDesktopEx(
           string lpszDesktop,
           IntPtr lpszDevice,
           IntPtr pDevmode,
           DesktopCreationFlags dwFlags,
           ACCESS_MASK dwDesiredAccess,
           [Friendly(FriendlyFlags.In | FriendlyFlags.Optional)] Kernel32.SECURITY_ATTRIBUTES* lpsa,
           uint ulHeapSize,
           IntPtr pvoid = default(IntPtr));

        /// <summary>
        /// Creates a new desktop, associates it with the current window station of the calling process, and assigns it to the calling thread. The calling process must have an associated window station, either assigned by the system at process creation time or set by the <see cref="SetProcessWindowStation"/> function.
        /// </summary>
        /// <param name="lpszDesktop">The name of the desktop to be created. Desktop names are case-insensitive and may not contain backslash characters (\).</param>
        /// <param name="lpszDevice">This parameter is reserved and must be <see cref="IntPtr.Zero"/></param>
        /// <param name="pDevmode">This parameter is reserved and must be <see cref="IntPtr.Zero"/>.</param>
        /// <param name="dwFlags">Access control flags</param>
        /// <param name="dwDesiredAccess">
        /// The requested access to the desktop. For a list of values, see <see cref="ACCESS_MASK"/>.
        /// This parameter must include the <see cref="ACCESS_MASK.DesktopSpecificRight.DESKTOP_CREATEWINDOW"/> access right, because internally <see cref="CreateDesktop(string, string, IntPtr, DesktopCreationFlags, ACCESS_MASK, Kernel32.SECURITY_ATTRIBUTES*)"/> uses the handle to create a window.
        /// </param>
        /// <param name="lpsa">
        /// A pointer to a <see cref="Kernel32.SECURITY_ATTRIBUTES"/> structure that determines whether the returned handle can be inherited by child processes. If lpsa is NULL, the handle cannot be inherited.
        /// The <see cref="Kernel32.SECURITY_ATTRIBUTES.lpSecurityDescriptor"/> member of the structure specifies a security descriptor for the new desktop. If this parameter is NULL, the desktop inherits its security descriptor from the parent window station.
        /// </param>
        /// <returns>
        /// If the function succeeds, the return value is a handle to the newly created desktop.
        /// If the specified desktop already exists, the function succeeds and returns a handle to the existing desktop.
        /// If the function fails, the return value is an invalid handle.
        /// </returns>
        /// <remarks>
        /// <para>
        /// If the dwDesiredAccess parameter specifies the READ_CONTROL, WRITE_DAC, or WRITE_OWNER standard access rights, you must also request the DESKTOP_READOBJECTS and DESKTOP_WRITEOBJECTS access rights.
        /// </para>
        /// <para>
        /// The number of desktops that can be created is limited by the size of the system desktop heap, which is 48 MB. Desktop objects use the heap to store resources. You can increase the number of desktops that can be created by reducing the default heap reserved for each desktop in the interactive window station. This value is specified in the SharedSection substring of the following registry value: HKEY_LOCAL_MACHINE\SYSTEM\CurrentControlSet\Control\Session Manager\SubSystems\Windows.
        /// </para>
        /// </remarks>
        [DllImport(nameof(User32), CharSet = CharSet.Unicode, SetLastError = true)]
        public static unsafe extern SafeDesktopHandle CreateDesktop(
            string lpszDesktop,
            string lpszDevice,
            IntPtr pDevmode,
            DesktopCreationFlags dwFlags,
            ACCESS_MASK dwDesiredAccess,
            [Friendly(FriendlyFlags.In | FriendlyFlags.Optional)] Kernel32.SECURITY_ATTRIBUTES* lpsa);

        /// <summary>
        /// Retrieves a handle to the desktop assigned to the specified thread.
        /// </summary>
        /// <param name="dwThreadId">The thread identifier. The <see cref="Kernel32.GetCurrentThreadId"/> and CreateProcess functions return thread identifiers.</param>
        /// <returns>
        /// If the function succeeds, the return value is a handle to the desktop associated with the specified thread.
        /// You do not need to call the <see cref="CloseDesktop"/> function to close the returned handle.
        /// </returns>
        /// <remarks>
        /// <para>
        /// The system associates a desktop with a thread when that thread is created. A thread can use the SetThreadDesktop function to change its desktop. The desktop associated with a thread must be on the window station associated with the thread's process.
        /// </para>
        /// <para>
        /// The calling process can use the returned handle in calls to the <see cref="GetUserObjectInformation(IntPtr, ObjectInformationType, void*, uint, uint*)"/>, GetUserObjectSecurity, SetUserObjectInformation, and SetUserObjectSecurity functions.
        /// </para>
        /// <para>
        /// A service application is created with an associated window station and desktop, so there is no need to call a USER or GDI function to connect the service to a window station and desktop.
        /// </para>
        /// </remarks>
        [DllImport(nameof(User32), SetLastError = true)]
        public static extern SafeDesktopHandle GetThreadDesktop(uint dwThreadId);

        /// <summary>
        /// Closes an open handle to a desktop object.
        /// </summary>
        /// <param name="hDesktop">
        /// A handle to the desktop to be closed. This can be a handle returned by the <see cref="CreateDesktop(string, string, IntPtr, DesktopCreationFlags, ACCESS_MASK, Kernel32.SECURITY_ATTRIBUTES*)"/>, <see cref="OpenDesktop"/>, or <see cref="OpenInputDesktop"/> functions.
        /// Do not specify the handle returned by the <see cref="GetThreadDesktop"/> function.
        /// </param>
        /// <returns>If the function succeeds, the return value is true, if it fails, the return value is false.</returns>
        /// <remarks>The CloseDesktop function will fail if any thread in the calling process is using the specified desktop handle or if the handle refers to the initial desktop of the calling process.</remarks>
        [DllImport(nameof(User32), SetLastError = true)]
        [return: MarshalAs(UnmanagedType.Bool)]
        public static extern bool CloseDesktop(IntPtr hDesktop);

        /// <summary>
        /// Retrieves information about the specified window station or desktop object.
        /// </summary>
        /// <param name="hObj">A handle to the window station or desktop object. This handle is returned by the <see cref="CreateWindowStation(string, WindowStationCreationFlags, ACCESS_MASK, Kernel32.SECURITY_ATTRIBUTES*)"/>, <see cref="OpenWindowStation"/>, <see cref="CreateDesktop(string, string, IntPtr, DesktopCreationFlags, ACCESS_MASK, Kernel32.SECURITY_ATTRIBUTES*)"/>, or <see cref="OpenDesktop"/> function.</param>
        /// <param name="nIndex">The information to be retrieved.</param>
        /// <param name="pvInfo">A pointer to a buffer to receive the object information.</param>
        /// <param name="nLength">The size of the buffer pointed to by the <paramref name="pvInfo"/> parameter, in bytes.</param>
        /// <param name="lpnLengthNeeded">
        /// A pointer to a variable receiving the number of bytes required to store the requested information.
        /// If this variable's value is greater than the value of the <paramref name="nLength"/> parameter when the function returns, the function returns false, and none of the information is copied to the <paramref name="pvInfo"/> buffer.
        /// If the value of the variable pointed to by lpnLengthNeeded is less than or equal to the value of <paramref name="nLength"/>, the entire information block is copied.</param>
        /// <returns>If the function succeeds, the return value is true, if it fails, the return value is false.</returns>
        [DllImport(nameof(User32), SetLastError = true)]
        [return: MarshalAs(UnmanagedType.Bool)]
        public static unsafe extern bool GetUserObjectInformation(IntPtr hObj, ObjectInformationType nIndex, void* pvInfo, uint nLength, uint* lpnLengthNeeded);

        /// <summary>
        /// Assigns the specified window station to the calling process.
        /// This enables the process to access objects in the window station such as desktops, the clipboard, and global atoms. All subsequent operations on the window station use the access rights granted to <paramref name="hWinSta"/>.
        /// </summary>
        /// <param name="hWinSta">
        /// A handle to the window station. This can be a handle returned by the <see cref="CreateWindowStation(string, WindowStationCreationFlags, ACCESS_MASK, Kernel32.SECURITY_ATTRIBUTES*)"/>, <see cref="OpenWindowStation"/>, or <see cref="GetProcessWindowStation"/> function.
        /// This window station must be associated with the current session.
        /// </param>
        /// <returns>If the function succeeds, the return value is true, if it fails, the return value is false.</returns>
        [DllImport(nameof(User32), SetLastError = true)]
        [return: MarshalAs(UnmanagedType.Bool)]
        public static extern bool SetProcessWindowStation(SafeWindowStationHandle hWinSta);

        /// <summary>
        /// Closes an open window station handle.
        /// </summary>
        /// <param name="hWinsta">
        /// A handle to the window station to be closed.
        /// This handle is returned by the <see cref="CreateWindowStation(string, WindowStationCreationFlags, ACCESS_MASK, Kernel32.SECURITY_ATTRIBUTES*)"/> or <see cref="OpenWindowStation"/> function.
        /// Do not specify the handle returned by the <see cref="GetProcessWindowStation"/> function.
        /// </param>
        /// <returns>If the function succeeds, the return value is true, if it fails, the return value is false.</returns>
        /// <remarks>
        /// <para>
        /// Windows Server 2003 and Windows XP/2000:  This function does not set the last error code on failure.
        /// </para>
        /// <para>
        /// The CloseWindowStation function will fail if the handle being closed is for the window station assigned to the calling process.
        /// </para>
        /// </remarks>
        [DllImport(nameof(User32), SetLastError = true)]
        [return: MarshalAs(UnmanagedType.Bool)]
        public static extern bool CloseWindowStation(IntPtr hWinsta);

        /// <summary>
        /// Creates a window station object, associates it with the calling process, and assigns it to the current session.
        /// </summary>
        /// <param name="lpwinsta">
        /// The name of the window station to be created. Window station names are case-insensitive and cannot contain backslash characters (\).
        /// Only members of the Administrators group are allowed to specify a name.
        /// If lpwinsta is NULL or an empty string, the system forms a window station name using the logon session identifier for the calling process.
        /// To get this name, call the <see cref="GetUserObjectInformation(IntPtr, ObjectInformationType, void*, uint, uint*)"/> function.</param>
        /// <param name="dwFlags">
        /// If this parameter is <see cref="WindowStationCreationFlags.CWF_CREATE_ONLY"/> and the window station already exists, the call fails.
        /// If this flag is not specified and the window station already exists, the function succeeds and returns a new handle to the existing window station.
        /// Windows XP/2000:  This parameter is reserved and must be zero.
        /// </param>
        /// <param name="dwDesiredAccess">
        /// The requested access to the window station. For a list of values, see <see cref="ACCESS_MASK"/>.
        /// In addition, you can specify any of the standard access rights, such as <see cref="ACCESS_MASK.StandardRight.READ_CONTROL"/> or <see cref="ACCESS_MASK.StandardRight.WRITE_DAC"/>, and a combination of the window station-specific access rights.
        /// </param>
        /// <param name="lpsa">
        /// A pointer to a <see cref="Kernel32.SECURITY_ATTRIBUTES"/> structure that determines whether the returned handle can be inherited by child processes. If lpsa is NULL, the handle cannot be inherited.
        /// The <see cref="Kernel32.SECURITY_ATTRIBUTES.lpSecurityDescriptor"/> member of the structure specifies a security descriptor for the new window station.
        /// If lpsa is NULL, the window station (and any desktops created within the window) gets a security descriptor that grants <see cref="ACCESS_MASK.GenericRight.GENERIC_ALL"/> access to all users.
        /// </param>
        /// <returns>
        /// If the function succeeds, the return value is a handle to the newly created window station.
        /// If the specified window station already exists, the function succeeds and returns a handle to the existing window station.
        /// If the function fails, the return value is an invalid handle.
        /// </returns>
        /// <remarks>After you are done with the handle, you must call <see cref="CloseWindowStation"/> to free the handle.</remarks>
        [DllImport(nameof(User32), CharSet = CharSet.Unicode, SetLastError = true)]
        public static unsafe extern SafeWindowStationHandle CreateWindowStation(
            string lpwinsta,
            WindowStationCreationFlags dwFlags,
            ACCESS_MASK dwDesiredAccess,
            [Friendly(FriendlyFlags.In | FriendlyFlags.Optional)] Kernel32.SECURITY_ATTRIBUTES* lpsa);

        /// <summary>
        /// Retrieves a handle to the current window station for the calling process.
        /// </summary>
        /// <returns>
        /// If the function succeeds, the return value is a handle to the window station. If the function fails, the return value is an invalid handle.
        /// Do not close the handle returned by this function.
        /// </returns>
        /// <remarks>
        /// <para>
        /// The system associates a window station with a process when the process is created. A process can use the <see cref="SetProcessWindowStation"/> function to change its window station.
        /// </para>
        /// <para>
        /// The calling process can use the returned handle in calls to the <see cref="GetUserObjectInformation(IntPtr, ObjectInformationType, void*, uint, uint*)"/>, GetUserObjectSecurity, SetUserObjectInformation, and SetUserObjectSecurity functions.
        /// </para>
        /// <para>
        /// A service application is created with an associated window station and desktop, so there is no need to call a USER or GDI function to connect the service to a window station and desktop.
        /// </para>
        /// </remarks>
        [DllImport(nameof(User32), SetLastError = true)]
        public static extern SafeWindowStationHandle GetProcessWindowStation();

        /// <summary>
        /// Enumerates all window stations in the current session. The function passes the name of each window station, in turn, to an application-defined callback function.
        /// </summary>
        /// <param name="lpEnumFunc">An application-defined <see cref="WINSTAENUMPROC"/> callback function.</param>
        /// <param name="lParam">An application-defined value to be passed to the callback function.</param>
        /// <returns>
        /// If the function is unable to perform the enumeration, the return value is zero. Call GetLastError to get extended error information.
        /// If the function succeeds, it returns the nonzero value returned by the callback function that was pointed to by <paramref name="lpEnumFunc"/>.
        /// If the callback function fails, the return value is zero. The callback function can call SetLastError to set an error code for the caller to retrieve by calling GetLastError.
        /// </returns>
        /// <remarks>
        /// The EnumWindowStations function enumerates only those window stations for which the calling process has the <see cref="ACCESS_MASK.WindowStationSpecificRight.WINSTA_ENUMERATE"/> access right.
        ///  EnumWindowStations repeatedly invokes the <paramref name="lpEnumFunc"/> callback function until the last window station is enumerated or the callback function returns FALSE.
        /// </remarks>
        [DllImport(nameof(User32), SetLastError = true)]
        [return: MarshalAs(UnmanagedType.Bool)]
        public static extern bool EnumWindowStations(WINSTAENUMPROC lpEnumFunc, IntPtr lParam);

        /// <summary>
        /// Opens the specified window station.
        /// </summary>
        /// <param name="lpszWinSta">The name of the window station to be opened. Window station names are case-insensitive. This window station must belong to the current session.</param>
        /// <param name="fInherit">If this value is TRUE, processes created by this process will inherit the handle. Otherwise, the processes do not inherit this handle.</param>
        /// <param name="dwDesiredAccess">The access to the window station. For a list of access rights</param>
        /// <returns>If the function succeeds, the return value is the handle to the specified window station. If the function fails, the return value is NULL. </returns>
        /// <remarks>After you are done with the handle, you must call <see cref="CloseWindowStation"/> to free the handle.</remarks>
        [DllImport(nameof(User32), CharSet = CharSet.Unicode, SetLastError = true)]
        public static extern SafeWindowStationHandle OpenWindowStation(
            string lpszWinSta,
            [MarshalAs(UnmanagedType.Bool)] bool fInherit,
            ACCESS_MASK dwDesiredAccess);

        /// <summary>
        ///     Creates a modeless dialog box from a dialog box template in memory. Before displaying the dialog box, the function
        ///     passes an application-defined value to the dialog box procedure as the lParam parameter of the
        ///     <see cref="WindowMessage.WM_INITDIALOG" /> message. An application can use this value to initialize dialog box
        ///     controls.
        /// </summary>
        /// <param name="hInstance">
        ///     A handle to the module which contains the dialog box template. If this parameter is
        ///     <see cref="Kernel32.SafeLibraryHandle.Null" />, then the current executable is used.
        /// </param>
        /// <param name="lpTemplate">
        ///     The template CreateDialogIndirectParam uses to create the dialog box. A dialog box template consists of a header
        ///     that describes the dialog box, followed by one or more additional blocks of data that describe each of the controls
        ///     in the dialog box. The template can use either the standard format or the extended format.
        ///     <para>
        ///         In a standard template, the header is a <see cref="DLGTEMPLATE" /> structure followed by additional
        ///         variable-length arrays. The data for each control consists of a <see cref="DLGITEMTEMPLATE" /> structure
        ///         followed by additional variable-length arrays.
        ///     </para>
        ///     <para>
        ///         In an extended dialog box template, the header uses the DLGTEMPLATEEX format and the control definitions use
        ///         the DLGITEMTEMPLATEEX format.
        ///     </para>
        ///     <para>
        ///         After CreateDialogIndirectParam returns, you can free the template, which is only used to get the dialog box
        ///         started.
        ///     </para>
        /// </param>
        /// <param name="hWndParent">A handle to the window that owns the dialog box.</param>
        /// <param name="lpDialogFunc">A pointer to the dialog box procedure.</param>
        /// <param name="lParamInit">
        ///     The value to pass to the dialog box in the lParam parameter of the
        ///     <see cref="WindowMessage.WM_INITDIALOG" /> message.
        /// </param>
        /// <returns>
        ///     If the function succeeds, the return value is the window handle to the dialog box.
        ///     <para>
        ///         If the function fails, the return value is <see cref="IntPtr.Zero" />. To get extended error information,
        ///         call <see cref="GetLastError" />.
        ///     </para>
        /// </returns>
        [DllImport(nameof(User32), SetLastError = true)]
        public static extern unsafe IntPtr CreateDialogIndirectParam(
            SafeLibraryHandle hInstance,
            DLGTEMPLATE* lpTemplate,
            IntPtr hWndParent,
            DialogProc lpDialogFunc,
            IntPtr lParamInit);

        /// <summary>
        ///     Retrieves a message from the calling thread's message queue. The function dispatches incoming sent messages until a
        ///     posted message is available for retrieval.
        ///     <para>
        ///         Unlike <see cref="GetMessage(MSG*, IntPtr, WindowMessage,WindowMessage)" />, the <see cref="PeekMessage(MSG*, IntPtr, WindowMessage,WindowMessage,PeekMessageRemoveFlags)" /> function does not wait for a message to be
        ///         posted before returning.
        ///     </para>
        /// </summary>
        /// <param name="lpMsg">A pointer to an <see cref="MSG" /> structure that receives message information.</param>
        /// <param name="hWnd">
        ///     A handle to the window whose messages are to be retrieved. The window must belong to the current thread.
        ///     <para>
        ///         If hWnd is <see cref="IntPtr.Zero" />, PeekMessage retrieves messages for any window that belongs to the
        ///         current thread, and any messages on the current thread's message queue whose hwnd value is NULL (see the MSG
        ///         structure). Therefore if hWnd is <see cref="IntPtr.Zero" />, both window messages and thread messages are
        ///         processed.
        ///     </para>
        ///     <para>
        ///         If hWnd is -1, PeekMessage retrieves only messages on the current thread's message queue whose hwnd value is
        ///         NULL, that is, thread messages as posted by <see cref="PostMessage(IntPtr, WindowMessage, void*, void*)" />
        ///         (when the hWnd parameter is <see cref="IntPtr.Zero" />) or <see cref="PostThreadMessage(int, WindowMessage, IntPtr, IntPtr)"/>.
        ///     </para>
        /// </param>
        /// <param name="wMsgFilterMin">
        ///     <para>
        ///         The value of the first message in the range of messages to be examined. Use
        ///         <see cref="WindowMessage.WM_KEYFIRST" /> to specify the first keyboard message or
        ///         <see cref="WindowMessage.WM_MOUSEFIRST" /> to specify the first mouse message.
        ///     </para>
        ///     <para>
        ///         If wMsgFilterMin and wMsgFilterMax are both <see cref="WindowMessage.WM_NULL" />, PeekMessage returns all
        ///         available messages (that is, no range filtering is performed).
        ///     </para>
        /// </param>
        /// <param name="wMsgFilterMax">
        ///     <para>
        ///         The value of the last message in the range of messages to be examined. Use
        ///         <see cref="WindowMessage.WM_KEYLAST" /> to specify the last keyboard message or
        ///         <see cref="WindowMessage.WM_MOUSELAST" /> to specify the last mouse message.
        ///     </para>
        ///     <para>
        ///         If wMsgFilterMin and wMsgFilterMax are both <see cref="WindowMessage.WM_NULL" />, PeekMessage returns all
        ///         available messages (that is, no range filtering is performed).
        ///     </para>
        /// </param>
        /// <returns>
        ///     If the function retrieves a message other than <see cref="WindowMessage.WM_QUIT" />, the return value is nonzero.
        ///     <para>If the function retrieves the <see cref="WindowMessage.WM_QUIT" /> message, the return value is zero.</para>
        ///     <para>
        ///         If there is an error, the return value is -1. For example, the function fails if <paramref name="hWnd" /> is
        ///         an invalid window handle or <paramref name="lpMsg" /> is an invalid pointer. To get extended error information,
        ///         call <see cref="GetLastError" />.
        ///     </para>
        /// </returns>
        [DllImport(nameof(User32), SetLastError = true, CharSet = CharSet.Unicode)]
        public static extern unsafe int GetMessage(
            MSG* lpMsg,
            IntPtr hWnd,
            WindowMessage wMsgFilterMin,
            WindowMessage wMsgFilterMax);

        /// <summary>
        ///     Dispatches incoming sent messages, checks the thread message queue for a posted message, and retrieves the message
        ///     (if any exist).
        /// </summary>
        /// <param name="lpMsg">A pointer to an <see cref="MSG" /> structure that receives message information.</param>
        /// <param name="hWnd">
        ///     A handle to the window whose messages are to be retrieved. The window must belong to the current thread.
        ///     <para>
        ///         If hWnd is <see cref="IntPtr.Zero" />, PeekMessage retrieves messages for any window that belongs to the
        ///         current thread, and any messages on the current thread's message queue whose hwnd value is NULL (see the MSG
        ///         structure). Therefore if hWnd is <see cref="IntPtr.Zero" />, both window messages and thread messages are
        ///         processed.
        ///     </para>
        ///     <para>
        ///         If hWnd is -1, PeekMessage retrieves only messages on the current thread's message queue whose hwnd value is
        ///         NULL, that is, thread messages as posted by <see cref="PostMessage(IntPtr, WindowMessage, void*, void*)" /> (when the hWnd parameter is
        ///         <see cref="IntPtr.Zero" />) or <see cref="PostThreadMessage(int, WindowMessage, IntPtr, IntPtr)"/>.
        ///     </para>
        /// </param>
        /// <param name="wMsgFilterMin">
        ///     <para>
        ///         The value of the first message in the range of messages to be examined. Use
        ///         <see cref="WindowMessage.WM_KEYFIRST" /> to specify the first keyboard message or
        ///         <see cref="WindowMessage.WM_MOUSEFIRST" /> to specify the first mouse message.
        ///     </para>
        ///     <para>
        ///         If wMsgFilterMin and wMsgFilterMax are both <see cref="WindowMessage.WM_NULL" />, PeekMessage returns all
        ///         available messages (that is, no range filtering is performed).
        ///     </para>
        /// </param>
        /// <param name="wMsgFilterMax">
        ///     <para>
        ///         The value of the last message in the range of messages to be examined. Use
        ///         <see cref="WindowMessage.WM_KEYLAST" /> to specify the last keyboard message or
        ///         <see cref="WindowMessage.WM_MOUSELAST" /> to specify the last mouse message.
        ///     </para>
        ///     <para>
        ///         If wMsgFilterMin and wMsgFilterMax are both <see cref="WindowMessage.WM_NULL" />, PeekMessage returns all
        ///         available messages (that is, no range filtering is performed).
        ///     </para>
        /// </param>
        /// <param name="wRemoveMsg">Specifies how messages are to be handled</param>
        /// <returns>
        ///     If a message is available, the return value is true.
        ///     <para>If no messages are available, the return value is false.</para>
        /// </returns>
        [DllImport(nameof(User32), SetLastError = true, CharSet = CharSet.Unicode)]
        [return: MarshalAs(UnmanagedType.Bool)]
        public static extern unsafe bool PeekMessage(
            MSG* lpMsg,
            IntPtr hWnd,
            WindowMessage wMsgFilterMin,
            WindowMessage wMsgFilterMax,
            PeekMessageRemoveFlags wRemoveMsg);

        /// <summary>
        ///     Posts a message to the message queue of the specified thread. It returns without waiting for the thread to process
        ///     the message.
        /// </summary>
        /// <param name="idThread">
        ///     The identifier of the thread to which the message is to be posted.
        ///     <para>
        ///         The function fails if the specified thread does not have a message queue. The system creates a thread's
        ///         message queue when the thread makes its first call to one of the User or GDI functions.
        ///     </para>
        ///     <para>
        ///         Message posting is subject to UIPI. The thread of a process can post messages only to posted-message queues
        ///         of threads in processes of lesser or equal integrity level.
        ///     </para>
        ///     <para>
        ///         This thread must have the SE_TCB_NAME privilege to post a message to a thread that belongs to a process with
        ///         the same locally unique identifier (LUID) but is in a different desktop. Otherwise, the function fails and
        ///         returns <see cref="Win32ErrorCode.ERROR_INVALID_THREAD_ID" />.
        ///     </para>
        ///     <para>
        ///         This thread must either belong to the same desktop as the calling thread or to a process with the same LUID.
        ///         Otherwise, the function fails and returns <see cref="Win32ErrorCode.ERROR_INVALID_THREAD_ID" />.
        ///     </para>
        /// </param>
        /// <param name="Msg">The type of message to be posted.</param>
        /// <param name="wParam">First additional message-specific information.</param>
        /// <param name="lParam">Second additional message-specific information.</param>
        /// <returns>
        ///     If the function succeeds, the return value is nonzero.
        ///     <para>
        ///         If the function fails, the return value is zero. To get extended error information, call
        ///         <see cref="GetLastError" />. GetLastError returns
        ///         <see cref="Win32ErrorCode.ERROR_INVALID_THREAD_ID" /> if idThread is not a valid thread identifier, or if the
        ///         thread specified by idThread does not have a message queue. GetLastError returns
        ///         <see cref="Win32ErrorCode.ERROR_NOT_ENOUGH_QUOTA" /> when the message limit is hit.
        ///     </para>
        /// </returns>
        [DllImport(nameof(User32), SetLastError = true, CharSet = CharSet.Unicode)]
        [return: MarshalAs(UnmanagedType.Bool)]
        public static extern bool PostThreadMessage(
            int idThread,
            WindowMessage Msg,
            IntPtr wParam,
            IntPtr lParam);

        /// <summary>
        ///     Calls the default window procedure to provide default processing for any window messages that an application does
        ///     not process. This function ensures that every message is processed. DefWindowProc is called with the same
        ///     parameters received by the window procedure.
        /// </summary>
        /// <param name="hWnd">A handle to the window procedure that received the message.</param>
        /// <param name="Msg">The message.</param>
        /// <param name="wParam">First additional message information. The content of this parameter depends on the value of the <paramref name="Msg" /> parameter.</param>
        /// <param name="lParam">Second additional message information. The content of this parameter depends on the value of the <paramref name="Msg" /> parameter.</param>
        /// <returns>The return value is the result of the message processing and depends on the message.</returns>
        [DllImport(nameof(User32))]
        public static extern IntPtr DefWindowProc(
            IntPtr hWnd,
            WindowMessage Msg,
            IntPtr wParam,
            IntPtr lParam);

        /// <summary>
        ///     Retrieves the type of messages found in the calling thread's message queue.
        /// </summary>
        /// <param name="flags">The types of messages for which to check</param>
        /// <returns>
        ///     The high-order word of the return value indicates the types of messages currently in the queue. The low-order word
        ///     indicates the types of messages that have been added to the queue and that are still in the queue since the last
        ///     call to the <see cref="GetQueueStatus" />, <see cref="GetMessage(MSG*, IntPtr, WindowMessage,WindowMessage)" />, or <see cref="PeekMessage(MSG*, IntPtr, WindowMessage,WindowMessage,PeekMessageRemoveFlags)" /> function.
        /// </returns>
        [DllImport(nameof(User32))]
        public static extern int GetQueueStatus(QueueStatusFlags flags);

        /// <summary>
        ///     Translates virtual-key messages into character messages. The character messages are posted to the calling thread's
        ///     message queue, to be read the next time the thread calls the <see cref="GetMessage(MSG*, IntPtr, WindowMessage,WindowMessage)" /> or
        ///     <see cref="PeekMessage(MSG*, IntPtr, WindowMessage,WindowMessage,PeekMessageRemoveFlags)" /> function.
        /// </summary>
        /// <param name="lpMsg">
        ///     A pointer to an <see cref="MSG" /> structure that contains message information retrieved from the
        ///     calling thread's message queue by using the <see cref="GetMessage(MSG*, IntPtr, WindowMessage,WindowMessage)" /> or <see cref="PeekMessage(MSG*, IntPtr, WindowMessage,WindowMessage,PeekMessageRemoveFlags)" /> function.
        /// </param>
        /// <returns>
        ///     If the message is translated (that is, a character message is posted to the thread's message queue), the return
        ///     value is nonzero.
        ///     <para>
        ///         If the message is <see cref="WindowMessage.WM_KEYDOWN" />, <see cref="WindowMessage.WM_KEYUP" />,
        ///         <see cref="WindowMessage.WM_SYSKEYDOWN" />, or
        ///         <see cref="WindowMessage.WM_SYSKEYUP" />, the return value is nonzero, regardless of the translation.
        ///     </para>
        ///     <para>
        ///         If the message is not translated (that is, a character message is not posted to the thread's message queue),
        ///         the return value is zero.
        ///     </para>
        /// </returns>
        [DllImport(nameof(User32), SetLastError = true)]
        [return: MarshalAs(UnmanagedType.Bool)]
        public static extern unsafe bool TranslateMessage(MSG* lpMsg);

        /// <summary>
        ///     Dispatches a message to a window procedure. It is typically used to dispatch a message retrieved by the
        ///     <see cref="GetMessage(MSG*, IntPtr, WindowMessage,WindowMessage)" /> function.
        /// </summary>
        /// <param name="lpMsg">A pointer to a structure that contains the message.</param>
        /// <returns>
        ///     The return value specifies the value returned by the window procedure. Although its meaning depends on the
        ///     message being dispatched, the return value generally is ignored.
        /// </returns>
        [DllImport(nameof(User32), SetLastError = true)]
        public static extern unsafe IntPtr DispatchMessage(MSG* lpMsg);

        /// <summary>
        ///     Indicates to the system that a thread has made a request to terminate (quit). It is typically used in response to a
        ///     <see cref="WindowMessage.WM_DESTROY" /> message.
        /// </summary>
        /// <param name="nExitCode">
        ///     The application exit code. This value is used as the wParam parameter of the
        ///     <see cref="WindowMessage.WM_QUIT" /> message.
        /// </param>
        [DllImport(nameof(User32), SetLastError = true)]
        public static extern void PostQuitMessage(int nExitCode);

        [DllImport(nameof(User32), SetLastError = true)]
        [return: MarshalAs(UnmanagedType.Bool)]
        public static extern bool TranslateMessage(ref MSG lpMsg);

        /// <summary>
        ///     Determines whether a message is intended for the specified dialog box and, if it is, processes the message.
        /// </summary>
        /// <param name="hDlg">A handle to the dialog box.</param>
        /// <param name="lpMsg">A pointer to an <see cref="MSG" /> structure that contains the message to be checked.</param>
        /// <returns>
        ///     If the message has been processed, the return value is nonzero.
        ///     <para>If the message has not been processed, the return value is zero.</para>
        /// </returns>
        [DllImport(nameof(User32))]
        [return: MarshalAs(UnmanagedType.Bool)]
        public static extern unsafe bool IsDialogMessage(IntPtr hDlg, MSG* lpMsg);

        /// <summary>
        ///     Loads a string resource from the executable file associated with a specified module, copies the string into
        ///     a buffer, and appends a terminating null character.
        /// </summary>
        /// <param name="hInstance">
        ///     A handle to an instance of the module whose executable file contains the string resource. To get the handle
        ///     to the application itself, call the <see cref="Kernel32.GetModuleHandle(string)"/> function with NULL.
        /// </param>
        /// <param name="uID">
        ///     The identifier of the string to be loaded.
        /// </param>
        /// <param name="lpBuffer">
        ///     The buffer is to receive the string. Must be of sufficient length to hold a pointer (8 bytes).
        /// </param>
        /// <param name="cchBufferMax">
        ///     The size of the buffer, in characters. The string is truncated and null-terminated if it is longer than the
        ///     number of characters specified. If this parameter is 0, then lpBuffer receives a read-only pointer to the
        ///     resource itself.
        /// </param>
        /// <returns>
        ///     If the function succeeds, the return value is the number of characters copied into the buffer, not
        ///     including the terminating null character, or zero if the string resource does not exist. To get extended
        ///     error information, call <see cref="Kernel32.GetLastError"/>.
        /// </returns>
        [DllImport(nameof(User32), CharSet = CharSet.Unicode, SetLastError = true)]
        public static unsafe extern int LoadString(IntPtr hInstance, uint uID, out char* lpBuffer, int cchBufferMax);

        /// <summary>
        /// Retrieves the length, in characters, of the specified window's title bar text (if the window has a title bar).
        /// If the specified window is a control, the function retrieves the length of the text within the control. However,
        /// GetWindowTextLength cannot retrieve the length of the text of an edit control in another application.
        /// </summary>
        /// <param name="hWnd">A handle to the window or control.</param>
        /// <returns>
        /// If the function succeeds, the return value is the length, in characters, of the text. Under certain
        /// conditions, this value may actually be greater than the length of the text. For more information, see the following
        /// Remarks section.
        /// <para>If the window has no text, the return value is zero. To get extended error information, call GetLastError.</para>
        /// </returns>
        [DllImport(nameof(User32), CharSet = CharSet.Unicode, SetLastError = true)]
        public static extern int GetWindowTextLength(IntPtr hWnd);

        /// <summary>
        /// Copies the text of the specified window's title bar (if it has one) into a buffer. If the specified window is
        /// a control, the text of the control is copied. However, GetWindowText cannot retrieve the text of a control in another
        /// application.
        /// </summary>
        /// <param name="hWnd">A handle to the window or control containing the text.</param>
        /// <param name="lpString">
        /// The buffer that will receive the text. If the string is as long or longer than the buffer, the
        /// string is truncated and terminated with a null character.
        /// </param>
        /// <param name="nMaxCount">
        /// The maximum number of characters to copy to the buffer, including the null character. If the
        /// text exceeds this limit, it is truncated.
        /// </param>
        /// <returns>
        /// If the function succeeds, the return value is the length, in characters, of the copied string, not including
        /// the terminating null character. If the window has no title bar or text, if the title bar is empty, or if the window or
        /// control handle is invalid, the return value is zero. To get extended error information, call GetLastError.
        /// <para>This function cannot retrieve the text of an edit control in another application.</para>
        /// </returns>
        [DllImport(nameof(User32), CharSet = CharSet.Unicode, SetLastError = true)]
        public static extern unsafe int GetWindowText(
            IntPtr hWnd,
            [Friendly(FriendlyFlags.Array)] char* lpString,
            int nMaxCount);

        /// <summary>
        /// Moves the cursor to the specified screen coordinates. If the new coordinates are not within the screen
        /// rectangle set by the most recent ClipCursor function call, the system automatically adjusts the coordinates so that the
        /// cursor stays within the rectangle.
        /// </summary>
        /// <param name="X">The new x-coordinate of the cursor, in screen coordinates.</param>
        /// <param name="Y">The new y-coordinate of the cursor, in screen coordinates.</param>
        /// <returns>Returns nonzero if successful or zero otherwise. To get extended error information, call GetLastError.</returns>
        [DllImport(nameof(User32), SetLastError = true)]
        [return: MarshalAs(UnmanagedType.Bool)]
        public static extern bool SetCursorPos(int X, int Y);

        /// <summary>
        /// Retrieves the position of the mouse cursor, in screen coordinates.
        /// </summary>
        /// <param name="lpPoint">A pointer to a POINT structure that receives the screen coordinates of the cursor.</param>
        /// <returns>Returns nonzero if successful or zero otherwise. To get extended error information, call GetLastError.</returns>
        [DllImport(nameof(User32), SetLastError = true)]
        [return: MarshalAs(UnmanagedType.Bool)]
        public static extern unsafe bool GetCursorPos(POINT* lpPoint);

        /// <summary>
        /// Retrieves a handle to the window that contains the specified point.
        /// </summary>
        /// <param name="Point">The point to be checked.</param>
        /// <returns>The return value is a handle to the window that contains the point. If no window exists at the given point, the return value is <see cref="IntPtr.Zero"/>. If the point is over a static text control, the return value is a handle to the window under the static text control.</returns>
        [DllImport(nameof(User32))]
        public static extern IntPtr WindowFromPoint(POINT Point);

        /// <summary>Retrieves the show state and the restored, minimized, and maximized positions of the specified window.</summary>
        /// <param name="hWnd">A handle to the window.</param>
        /// <param name="lpwndpl">
        /// A pointer to the WINDOWPLACEMENT structure that receives the show state and position information.
        /// Before calling GetWindowPlacement, set the length member to sizeof(WINDOWPLACEMENT). GetWindowPlacement fails if
        /// lpwndpl-> length is not set correctly.
        /// </param>
        /// <returns>
        /// If the function succeeds, the return value is nonzero.
        /// <para>If the function fails, the return value is zero. To get extended error information, call GetLastError.</para>
        /// </returns>
        [DllImport(nameof(User32), SetLastError = true)]
        [return: MarshalAs(UnmanagedType.Bool)]
        public static extern unsafe bool GetWindowPlacement(IntPtr hWnd, WINDOWPLACEMENT* lpwndpl);

        [DllImport(nameof(User32), SetLastError = true)]
        public static extern IntPtr ChildWindowFromPoint(IntPtr hWndParent, POINT Point);

        [DllImport(nameof(User32), SetLastError = true)]
        public static extern IntPtr ChildWindowFromPointEx(IntPtr hWndParent, POINT pt, ChildWindowFromPointExFlags uFlags);

        [DllImport(nameof(User32), SetLastError = true)]
        [return: MarshalAs(UnmanagedType.Bool)]
        public static extern bool ClientToScreen(IntPtr hWnd, ref POINT lpPoint);

        [DllImport(nameof(User32), SetLastError = true)]
        [return: MarshalAs(UnmanagedType.Bool)]
        public static extern bool UpdateWindow(IntPtr hWnd);

        [DllImport(nameof(User32), SetLastError = true)]
        public static extern IntPtr WindowFromPhysicalPoint(POINT pt);

        /// <summary>
        /// The CreateWindowEx function creates an overlapped, pop-up, or child window with an
        /// extended window style; otherwise, this function is identical to the CreateWindow function.
        /// </summary>
        /// <param name="dwExStyle">Specifies the extended window style of the window being created.</param>
        /// <param name="lpClassName">
        /// Pointer to a null-terminated string or a class atom created by a previous call to the
        /// RegisterClass or RegisterClassEx function. The atom must be in the low-order word of
        /// lpClassName; the high-order word must be zero. If lpClassName is a string, it specifies
        /// the window class name. The class name can be any name registered with RegisterClass or
        /// RegisterClassEx, provided that the module that registers the class is also the module
        /// that creates the window. The class name can also be any of the predefined system class names.
        /// </param>
        /// <param name="lpWindowName">
        /// Pointer to a null-terminated string that specifies the window name. If the window style
        /// specifies a title bar, the window title pointed to by lpWindowName is displayed in the
        /// title bar. When using CreateWindow to create controls, such as buttons, check boxes, and
        /// static controls, use lpWindowName to specify the text of the control. When creating a
        /// static control with the SS_ICON style, use lpWindowName to specify the icon name or
        /// identifier. To specify an identifier, use the syntax "#num".
        /// </param>
        /// <param name="dwStyle">
        /// Specifies the style of the window being created. This parameter can be a combination of
        /// window styles, plus the control styles indicated in the Remarks section.
        /// </param>
        /// <param name="x">
        /// Specifies the initial horizontal position of the window. For an overlapped or pop-up
        /// window, the x parameter is the initial x-coordinate of the window's upper-left corner, in
        /// screen coordinates. For a child window, x is the x-coordinate of the upper-left corner of
        /// the window relative to the upper-left corner of the parent window's client area. If x is
        /// set to CW_USEDEFAULT, the system selects the default position for the window's upper-left
        /// corner and ignores the y parameter. CW_USEDEFAULT is valid only for overlapped windows;
        /// if it is specified for a pop-up or child window, the x and y parameters are set to zero.
        /// </param>
        /// <param name="y">
        /// Specifies the initial vertical position of the window. For an overlapped or pop-up
        /// window, the y parameter is the initial y-coordinate of the window's upper-left corner, in
        /// screen coordinates. For a child window, y is the initial y-coordinate of the upper-left
        /// corner of the child window relative to the upper-left corner of the parent window's
        /// client area. For a list box y is the initial y-coordinate of the upper-left corner of the
        /// list box's client area relative to the upper-left corner of the parent window's client area.
        /// <para>
        /// If an overlapped window is created with the WS_VISIBLE style bit set and the x parameter
        /// is set to CW_USEDEFAULT, then the y parameter determines how the window is shown. If the
        /// y parameter is CW_USEDEFAULT, then the window manager calls ShowWindow with the SW_SHOW
        /// flag after the window has been created. If the y parameter is some other value, then the
        /// window manager calls ShowWindow with that value as the nCmdShow parameter.
        /// </para>
        /// </param>
        /// <param name="nWidth">
        /// Specifies the width, in device units, of the window. For overlapped windows, nWidth is
        /// the window's width, in screen coordinates, or CW_USEDEFAULT. If nWidth is CW_USEDEFAULT,
        /// the system selects a default width and height for the window; the default width extends
        /// from the initial x-coordinates to the right edge of the screen; the default height
        /// extends from the initial y-coordinate to the top of the icon area. CW_USEDEFAULT is valid
        /// only for overlapped windows; if CW_USEDEFAULT is specified for a pop-up or child window,
        /// the nWidth and nHeight parameter are set to zero.
        /// </param>
        /// <param name="nHeight">
        /// Specifies the height, in device units, of the window. For overlapped windows, nHeight is
        /// the window's height, in screen coordinates. If the nWidth parameter is set to
        /// CW_USEDEFAULT, the system ignores nHeight.
        /// </param>
        /// <param name="hWndParent">
        /// Handle to the parent or owner window of the window being created. To create a child
        /// window or an owned window, supply a valid window handle. This parameter is optional for
        /// pop-up windows.
        /// <para>
        /// Windows 2000/XP: To create a message-only window, supply HWND_MESSAGE or a handle to an
        /// existing message-only window.
        /// </para>
        /// </param>
        /// <param name="hMenu">
        /// Handle to a menu, or specifies a child-window identifier, depending on the window style.
        /// For an overlapped or pop-up window, hMenu identifies the menu to be used with the window;
        /// it can be NULL if the class menu is to be used. For a child window, hMenu specifies the
        /// child-window identifier, an integer value used by a dialog box control to notify its
        /// parent about events. The application determines the child-window identifier; it must be
        /// unique for all child windows with the same parent window.
        /// </param>
        /// <param name="hInstance">
        /// Handle to the instance of the module to be associated with the window.
        /// </param>
        /// <param name="lpParam">
        /// Pointer to a value to be passed to the window through the CREATESTRUCT structure
        /// (lpCreateParams member) pointed to by the lParam param of the WM_CREATE message. This
        /// message is sent to the created window by this function before it returns.
        /// <para>
        /// If an application calls CreateWindow to create a MDI client window, lpParam should point
        /// to a CLIENTCREATESTRUCT structure. If an MDI client window calls CreateWindow to create
        /// an MDI child window, lpParam should point to a MDICREATESTRUCT structure. lpParam may be
        /// NULL if no additional data is needed.
        /// </para>
        /// </param>
        /// <returns>
        /// If the function succeeds, the return value is a handle to the new window.
        /// <para>
        /// If the function fails, the return value is NULL. To get extended error information, call GetLastError.
        /// </para>
        /// <para>This function typically fails for one of the following reasons:</para>
        /// <list type="">
        /// <item>an invalid parameter value</item>
        /// <item>the system class was registered by a different module</item>
        /// <item>The WH_CBT hook is installed and returns a failure code</item>
        /// <item>
        /// if one of the controls in the dialog template is not registered, or its window window
        /// procedure fails WM_CREATE or WM_NCCREATE
        /// </item>
        /// </list>
        /// </returns>
        [DllImport(nameof(User32), SetLastError = true, CharSet = CharSet.Unicode)]
        public static unsafe extern IntPtr CreateWindowEx(
           WindowStylesEx dwExStyle,
           string lpClassName,
           string lpWindowName,
           WindowStyles dwStyle,
           int x,
           int y,
           int nWidth,
           int nHeight,
           IntPtr hWndParent,
           IntPtr hMenu,
           IntPtr hInstance,
           void* lpParam);

        [DllImport(nameof(User32), SetLastError = true)]
        public static extern IntPtr DispatchMessage(ref MSG lpmsg);

        /// <summary>
        /// The DrawText function draws formatted text in the specified rectangle.
        /// It formats the text according to the specified method (expanding tabs, justifying characters, breaking lines, and so forth).
        /// To specify additional formatting options, use the <see cref="DrawTextEx(SafeDCHandle, char*, int, RECT*, uint, DRAWTEXTPARAMS*)"/> function.
        /// </summary>
        /// <param name="hDC">A handle to the device context.</param>
        /// <param name="lpString">
        /// A pointer to the string that specifies the text to be drawn.
        /// If the <paramref name="nCount"/> parameter is -1, the string must be null-terminated.
        /// If <paramref name="uFormat"/> includes <see cref="TextFormats.DT_MODIFYSTRING"/>, the function could add up to four additional characters to this string.
        /// The buffer containing the string should be large enough to accommodate these extra characters.
        /// </param>
        /// <param name="nCount">The length, in characters, of the string. If nCount is -1, then the lpchText parameter is assumed to be a pointer to a null-terminated string and DrawText computes the character count automatically.</param>
        /// <param name="lpRect">A pointer to a RECT structure that contains the rectangle (in logical coordinates) in which the text is to be formatted.</param>
        /// <param name="uFormat">The method of formatting the text.</param>
        /// <returns>
        /// If the function succeeds, the return value is the height of the text in logical units.
        /// If <see cref="TextFormats.DT_VCENTER"/> or <see cref="TextFormats.DT_BOTTOM"/> is specified, the return value is the offset from <see cref="RECT.top"/> (<paramref name="lpRect"/>) to the bottom of the drawn text.
        /// If the function fails, the return value is zero.</returns>
        /// <remarks>
        /// <para>
        /// The DrawText function uses the device context's selected font, text color, and background color to draw the text.
        /// Unless the <see cref="TextFormats.DT_NOCLIP"/> format is used, DrawText clips the text so that it does not appear outside the specified rectangle.
        /// Note that text with significant overhang may be clipped, for example, an initial "W" in the text string or text that is in italics.
        /// All formatting is assumed to have multiple lines unless the <see cref="TextFormats.DT_SINGLELINE"/> format is specified.
        /// </para>
        /// <para>
        /// If the selected font is too large for the specified rectangle, the DrawText function does not attempt to substitute a smaller font.
        /// The text alignment mode for the device context must include the TA_LEFT, TA_TOP, and TA_NOUPDATECP flags.
        /// </para>
        /// </remarks>
        [DllImport(nameof(User32), SetLastError = true, CharSet = CharSet.Unicode)]
        public static extern unsafe int DrawText(
            SafeDCHandle hDC,
            [Friendly(FriendlyFlags.Array | FriendlyFlags.Bidirectional)] char* lpString,
            int nCount,
            [Friendly(FriendlyFlags.Bidirectional)] RECT* lpRect,
            TextFormats uFormat);

        /// <summary>
        /// The DrawTextEx function draws formatted text in the specified rectangle.
        /// </summary>
        /// <param name="hdc">A handle to the device context in which to draw.</param>
        /// <param name="lpchText">
        /// A pointer to the string that contains the text to draw. If the <paramref name="cchText"/> parameter is -1, the string must be null-terminated.
        /// If <paramref name="dwDTFormat"/> includes <see cref="TextFormats.DT_MODIFYSTRING"/>, the function could add up to four additional characters to this string.
        /// The buffer containing the string should be large enough to accommodate these extra characters.
        /// </param>
        /// <param name="cchText">
        /// The length of the string pointed to by <paramref name="lpchText"/>.
        /// If cchText is -1, then the lpchText parameter is assumed to be a pointer to a null-terminated string and DrawTextEx computes the character count automatically.
        /// </param>
        /// <param name="lprc">A pointer to a <see cref="RECT"/> structure that contains the rectangle, in logical coordinates, in which the text is to be formatted.</param>
        /// <param name="dwDTFormat">The formatting options.</param>
        /// <param name="lpDTParams">A pointer to a <see cref="DRAWTEXTPARAMS"/> structure that specifies additional formatting options. This parameter can be NULL.</param>
        /// <returns>
        /// If the function succeeds, the return value is the text height in logical units.
        /// If <see cref="TextFormats.DT_VCENTER"/> or <see cref="TextFormats.DT_BOTTOM"/> is specified, the return value is the offset from  <see cref="RECT.top"/> (<paramref name="lprc"/>) to the bottom of the drawn text
        /// If the function fails, the return value is zero.
        /// </returns>
        [DllImport(nameof(User32), SetLastError = true, CharSet = CharSet.Unicode)]
        public static extern unsafe int DrawTextEx(
            SafeDCHandle hdc,
            [Friendly(FriendlyFlags.Array | FriendlyFlags.Bidirectional)] char* lpchText,
            int cchText,
            [Friendly(FriendlyFlags.Bidirectional)] RECT* lprc,
            uint dwDTFormat,
            [Friendly(FriendlyFlags.In | FriendlyFlags.Optional)] DRAWTEXTPARAMS* lpDTParams);

        /// <summary>
        /// The EndPaint function marks the end of painting in the specified window. This function is required for each call to the <see cref="BeginPaint(IntPtr, PAINTSTRUCT*)"/> function, but only after painting is complete.
        /// </summary>
        /// <param name="hWnd">Handle to the window that has been repainted.</param>
        /// <param name="lpPaint">Pointer to a <see cref="PAINTSTRUCT"/> structure that contains the painting information retrieved by <see cref="BeginPaint(IntPtr, PAINTSTRUCT*)"/>.</param>
        /// <returns>The return value is always nonzero.</returns>
        /// <remarks>
        /// If the caret was hidden by <see cref="BeginPaint(IntPtr, PAINTSTRUCT*)"/>, EndPaint restores the caret to the screen.
        /// EndPaint releases the display device context that <see cref="BeginPaint(IntPtr, PAINTSTRUCT*)"/> retrieved.
        /// </remarks>
        [DllImport(nameof(User32), SetLastError = true)]
        [return:MarshalAs(UnmanagedType.Bool)]
        public static extern unsafe bool EndPaint(
            IntPtr hWnd,
            [Friendly(FriendlyFlags.In)] PAINTSTRUCT* lpPaint);

        /// <summary>
        /// The BeginPaint function prepares the specified window for painting and fills a <see cref="PAINTSTRUCT"/> structure with information about the painting.
        /// </summary>
        /// <param name="hwnd">Handle to the window to be repainted.</param>
        /// <param name="lpPaint">Pointer to the <see cref="PAINTSTRUCT"/> structure that will receive painting information.</param>
        /// <returns>
        /// If the function succeeds, the return value is the handle to a display device context for the specified window.
        /// If the function fails, the return value is <see cref="IntPtr.Zero"/>, indicating that no display device context is available..</returns>
        /// <remarks>
        /// <para>
        /// The BeginPaint function automatically sets the clipping region of the device context to exclude any area outside the update region.
        /// The update region is set by the InvalidateRect or InvalidateRgn function and by the system after sizing, moving, creating, scrolling,
        /// or any other operation that affects the client area. If the update region is marked for erasing, BeginPaint sends a <see cref="WindowMessage.WM_ERASEBKGND"/> message to the window.
        /// </para>
        /// <para>
        /// An application should not call BeginPaint except in response to a <see cref="WindowMessage.WM_PAINT"/> message.
        /// Each call to BeginPaint must have a corresponding call to the <see cref="EndPaint(IntPtr, PAINTSTRUCT*)"/> function.
        /// </para>
        /// <para>
        /// If the caret is in the area to be painted, BeginPaint automatically hides the caret to prevent it from being erased.
        /// If the window's class has a background brush, BeginPaint uses that brush to erase the background of the update region before returning.
        /// </para>
        /// </remarks>
        [DllImport(nameof(User32), EntryPoint = "BeginPaint", SetLastError = true)]
        private static extern unsafe IntPtr BeginPaint_IntPtr(
            IntPtr hwnd,
            [Friendly(FriendlyFlags.Out)] PAINTSTRUCT* lpPaint);

        /// <summary>
        /// The <see cref="GetDC"/> function retrieves a handle to a device context (DC) for the client area of a specified window or for the entire screen.
        /// You can use the returned handle in subsequent GDI functions to draw in the DC. The device context is an opaque data structure, whose values are used internally by GDI.
        /// The GetDCEx function is an extension to <see cref="GetDC"/>, which gives an application more control over how and whether clipping occurs in the client area.
        /// </summary>
        /// <param name="hWnd">A handle to the window whose DC is to be retrieved. If this value is NULL, <see cref="GetDC"/> retrieves the DC for the entire screen.</param>
        /// <returns>
        /// If the function succeeds, the return value is a handle to the DC for the specified window's client area.
        /// If the function fails, the return value is <see cref="IntPtr.Zero"/>.
        /// </returns>
        [DllImport(nameof(User32), EntryPoint = "GetDC", SetLastError = false)]
        private static extern IntPtr GetDC_IntPtr(IntPtr hWnd);

        /// <summary>
        /// The GetDCEx function retrieves a handle to a device context (DC) for the client area of a specified window or for the entire screen.
        /// You can use the returned handle in subsequent GDI functions to draw in the DC. The device context is an opaque data structure, whose values are used internally by GDI.
        /// This function is an extension to the <see cref="GetDC"/> function, which gives an application more control over how and whether clipping occurs in the client area.
        /// </summary>
        /// <param name="hWnd">A handle to the window whose DC is to be retrieved. If this value is <see cref="IntPtr.Zero"/>, GetDCEx retrieves the DC for the entire screen.</param>
        /// <param name="hrgnClip">
        /// A clipping region that may be combined with the visible region of the DC.
        /// If the value of flags is <see cref="DeviceContextValues.DCX_INTERSECTRGN"/> or <see cref="DeviceContextValues.DCX_EXCLUDERGN"/>,
        /// then the operating system assumes ownership of the region and will automatically delete it when it is no longer needed.
        /// In this case, the application should not use or delete the region after a successful call to GetDCEx.</param>
        /// <param name="flags">Specifies how the DC is created.</param>
        /// <returns>
        /// If the function succeeds, the return value is the handle to the DC for the specified window. If the function fails, the return value is <see cref="IntPtr.Zero"/>.
        /// An invalid value for the hWnd parameter will cause the function to fail.
        /// </returns>
        /// <remarks>
        /// <para>
        /// Unless the display DC belongs to a window class, the <see cref="ReleaseDC"/> function must be called to release the DC after painting.
        /// Also, <see cref="ReleaseDC"/> must be called from the same thread that called GetDCEx. The number of DCs is limited only by available memory.
        /// </para>
        /// <para>
        /// The function returns a handle to a DC that belongs to the window's class if CS_CLASSDC, CS_OWNDC or CS_PARENTDC was specified as a style in the WNDCLASS structure when the class was registered.
        /// </para>
        /// </remarks>
        [DllImport(nameof(User32), EntryPoint = "GetDCEx", SetLastError = false)]
        private static extern IntPtr GetDCEx_IntPtr(IntPtr hWnd, IntPtr hrgnClip, DeviceContextValues flags);

        /// <summary>
        /// The GetWindowDC function retrieves the device context (DC) for the entire window, including title bar, menus, and scroll bars.
        /// A window device context permits painting anywhere in a window, because the origin of the device context is the upper-left corner of the window instead of the client area.
        /// GetWindowDC assigns default attributes to the window device context each time it retrieves the device context. Previous attributes are lost.
        /// </summary>
        /// <param name="hWnd">
        /// A handle to the window with a device context that is to be retrieved. If this value is <see cref="IntPtr.Zero"/>, GetWindowDC retrieves the device context for the entire screen.
        /// If this parameter is <see cref="IntPtr.Zero"/>, GetWindowDC retrieves the device context for the primary display monitor.
        /// To get the device context for other display monitors, use the <see cref="EnumDisplayMonitors(IntPtr, RECT*, MONITORENUMPROC, void*)"/> and CreateDC functions.</param>
        /// <returns>
        /// If the function succeeds, the return value is a handle to a device context for the specified window.
        /// If the function fails, the return value is <see cref="IntPtr.Zero"/>, indicating an error or an invalid hWnd parameter.
        /// </returns>
        /// <remarks>
        /// <para>
        /// GetWindowDC is intended for special painting effects within a window's nonclient area. Painting in nonclient areas of any window is not recommended.
        /// </para>
        /// <para>
        /// The <see cref="GetSystemMetrics"/> function can be used to retrieve the dimensions of various parts of the nonclient area, such as the title bar, menu, and scroll bars.
        /// The <see cref="GetDC"/> function can be used to retrieve a device context for the entire screen.
        /// After painting is complete, the <see cref="ReleaseDC"/> function must be called to release the device context.
        /// Not releasing the window device context has serious effects on painting requested by applications.
        /// </para>
        /// </remarks>
        [DllImport(nameof(User32), EntryPoint = "GetWindowDC", SetLastError = true)]
        private static extern IntPtr GetWindowDC_IntPtr(IntPtr hWnd);

        /// <summary>
        ///     Removes a hook procedure installed in a hook chain by the
        ///     <see cref="SetWindowsHookEx(WindowsHookType,IntPtr,IntPtr,int)" /> function.
        /// </summary>
        /// <param name="hhk">
        ///     A handle to the hook to be removed. This parameter is a hook handle obtained by a previous call to
        ///     <see cref="SetWindowsHookEx(WindowsHookType,IntPtr,IntPtr,int)" />.
        /// </param>
        /// <returns>
        ///     If the function succeeds, the return value is true.
        ///     <para>If the function fails, the return value is false. To get extended error information, call GetLastError.</para>
        /// </returns>
        [DllImport(nameof(User32), SetLastError = true)]
        [return: MarshalAs(UnmanagedType.Bool)]
        private static extern bool UnhookWindowsHookEx(IntPtr hhk);

        /// <summary>
        ///     Removes a hook procedure installed in a hook chain by the
        ///     <see cref="SetWinEventHook(WindowsEventHookType, WindowsEventHookType, IntPtr, IntPtr, int, int, WindowsEventHookFlags)" /> function.
        /// </summary>
        /// <param name="hWinEventHook">
        ///     A handle to the hook to be removed. This parameter is a hook handle obtained by a previous call to
        ///     <see cref="SetWinEventHook(WindowsEventHookType, WindowsEventHookType, IntPtr, IntPtr, int, int, WindowsEventHookFlags)" />.
        /// </param>
        /// <returns>
        ///     If the function succeeds, the return value is true.
        ///     <para>If the function fails, the return value is false. To get extended error information, call GetLastError.</para>
        /// </returns>
        [DllImport(nameof(User32), SetLastError = true)]
        [return: MarshalAs(UnmanagedType.Bool)]
        private static extern bool UnhookWinEvent(IntPtr hWinEventHook);
    }
}<|MERGE_RESOLUTION|>--- conflicted
+++ resolved
@@ -205,17 +205,13 @@
         [return: MarshalAs(UnmanagedType.Bool)]
         public static extern bool MessageBeep(MessageBeepType uType);
 
-<<<<<<< HEAD
         [DllImport(nameof(User32))]
         public static extern MessageBoxResult MessageBox(IntPtr hWnd, string text, string caption, MessageBoxOptions options);
 
         [DllImport(nameof(User32), SetLastError = true)]
         public static extern int MessageBoxIndirect(ref MSGBOXPARAMS lpMsgBoxParams);
 
-        [DllImport(nameof(User32))]
-=======
         [DllImport(nameof(User32), CharSet = CharSet.Unicode)]
->>>>>>> 75055d1d
         public static extern int SetWindowLong(IntPtr hWnd, WindowLongIndexFlags nIndex, SetWindowLongFlags dwNewLong);
 
         [DllImport(nameof(User32), SetLastError = true, CharSet = CharSet.Unicode)]
@@ -599,8 +595,6 @@
         [DllImport(nameof(User32))]
         public static extern IntPtr GetDesktopWindow();
 
-<<<<<<< HEAD
-=======
         /// <summary>
         /// Retrieves a handle to the Shell's desktop window.
         /// </summary>
@@ -608,10 +602,6 @@
         [DllImport(nameof(User32))]
         public static extern IntPtr GetShellWindow();
 
-        [DllImport(nameof(User32))]
-        public static extern IntPtr GetForegroundWindow();
-
->>>>>>> 75055d1d
         /// <summary>
         /// Sends the specified message to a window or windows. The SendMessage function calls the window procedure for the specified window and does not return until the window procedure has processed the message.
         /// To send a message and return immediately, use the SendMessageCallback or SendNotifyMessage function. To post a message to a thread's message queue and return immediately, use the PostMessage or PostThreadMessage function.
