﻿// Copyright (c) to owners found in https://github.com/AArnott/pinvoke/blob/master/COPYRIGHT.md. All rights reserved.
// Licensed under the MIT license. See LICENSE.txt file in the project root for full license information.

namespace PInvoke
{
    using System;
    using System.Runtime.InteropServices;
    using System.Text;

    /// <summary>
    /// Exported functions from the Kernel32.dll Windows library.
    /// </summary>
    public static partial class Kernel32
    {
        /// <summary>
        /// Creates or opens a file or I/O device. The most commonly used I/O devices are as follows: file, file stream, directory, physical disk, volume, console buffer, tape drive, communications resource, mailslot, and pipe. The function returns a handle that can be used to access the file or device for various types of I/O depending on the file or device and the flags and attributes specified.
        /// To perform this operation as a transacted operation, which results in a handle that can be used for transacted I/O, use the CreateFileTransacted function.
        /// </summary>
        /// <param name="filename">
        /// The name of the file or device to be created or opened. You may use either forward slashes (/) or backslashes (\) in this name.
        /// In the ANSI version of this function, the name is limited to <see cref="MAX_PATH"/> characters. To extend this limit to 32,767 wide characters, call the Unicode version of the function and prepend "\\?\" to the path. For more information, see Naming Files, Paths, and Namespaces.
        /// For information on special device names, see Defining an MS-DOS Device Name.
        /// To create a file stream, specify the name of the file, a colon, and then the name of the stream.For more information, see File Streams.
        /// </param>
        /// <param name="access">
        /// The requested access to the file or device, which can be summarized as read, write, both or neither zero).
        /// The most commonly used values are <see cref="FileAccess.GenericRead"/>, <see cref="FileAccess.GenericWrite"/>, or both(<see cref="FileAccess.GenericRead"/> | <see cref="FileAccess.GenericWrite"/>). For more information, see Generic Access Rights, File Security and Access Rights, File Access Rights Constants, and ACCESS_MASK.
        /// If this parameter is zero, the application can query certain metadata such as file, directory, or device attributes without accessing that file or device, even if <see cref="FileAccess.GenericRead"/> access would have been denied.
        /// You cannot request an access mode that conflicts with the sharing mode that is specified by the dwShareMode parameter in an open request that already has an open handle.
        /// For more information, see the Remarks section of this topic and Creating and Opening Files.
        /// </param>
        /// <param name="share">
        /// The requested sharing mode of the file or device, which can be read, write, both, delete, all of these, or none (refer to the following table). Access requests to attributes or extended attributes are not affected by this flag.
        /// If this parameter is zero and <see cref="CreateFile"/> succeeds, the file or device cannot be shared and cannot be opened again until the handle to the file or device is closed. For more information, see the Remarks section.
        /// You cannot request a sharing mode that conflicts with the access mode that is specified in an existing request that has an open handle. <see cref="CreateFile"/> would fail and the <see cref="GetLastError"/> function would return ERROR_SHARING_VIOLATION.
        /// To enable a process to share a file or device while another process has the file or device open, use a compatible combination of one or more of the following values. For more information about valid combinations of this parameter with the dwDesiredAccess parameter, see Creating and Opening Files.
        /// </param>
        /// <param name="securityAttributes">
        /// A pointer to a SECURITY_ATTRIBUTES structure that contains two separate but related data members: an optional security descriptor, and a Boolean value that determines whether the returned handle can be inherited by child processes.
        /// This parameter can be NULL.
        /// If this parameter is NULL, the handle returned by CreateFile cannot be inherited by any child processes the application may create and the file or device associated with the returned handle gets a default security descriptor.
        /// The <see cref="SECURITY_ATTRIBUTES.lpSecurityDescriptor"/> member of the structure specifies a <see cref="SECURITY_DESCRIPTOR"/> for a file or device. If this member is NULL, the file or device associated with the returned handle is assigned a default security descriptor.
        /// CreateFile ignores the <see cref="SECURITY_ATTRIBUTES.lpSecurityDescriptor"/> member when opening an existing file or device, but continues to use the <see cref="SECURITY_ATTRIBUTES.bInheritHandle"/> member.
        /// The <see cref="SECURITY_ATTRIBUTES.bInheritHandle"/> member of the structure specifies whether the returned handle can be inherited.
        /// </param>
        /// <param name="creationDisposition">
        /// An action to take on a file or device that exists or does not exist.
        /// For devices other than files, this parameter is usually set to <see cref="CreationDisposition.OpenExisting"/>.
        /// </param>
        /// <param name="flagsAndAttributes">
        /// The file or device attributes and flags, <see cref="CreateFileFlags.NormalAttribute"/> being the most common default value for files.
        /// This parameter can include any combination of the available file attributes (CreateFileFlags.*Attribute). All other file attributes override <see cref="CreateFileFlags.NormalAttribute"/>.
        /// This parameter can also contain combinations of flags (CreateFileFlags.*Flag) for control of file or device caching behavior, access modes, and other special-purpose flags. These combine with any CreateFileFlags.*Attribute values.
        /// This parameter can also contain Security Quality of Service (SQOS) information by specifying the SECURITY_SQOS_PRESENT flag. Additional SQOS-related flags information is presented in the table following the attributes and flags tables.
        /// Note When CreateFile opens an existing file, it generally combines the file flags with the file attributes of the existing file, and ignores any file attributes supplied as part of dwFlagsAndAttributes. Special cases are detailed in Creating and Opening Files.
        /// Some of the following file attributes and flags may only apply to files and not necessarily all other types of devices that CreateFile can open.For additional information, see the Remarks section of this topic and Creating and Opening Files.
        /// For more advanced access to file attributes, see SetFileAttributes. For a complete list of all file attributes with their values and descriptions, see File Attribute Constants.
        /// </param>
        /// <param name="templateFile">
        /// A valid handle to a template file with the <see cref="FileAccess.GenericRead"/> access right. The template file supplies file attributes and extended attributes for the file that is being created.
        /// This parameter can be NULL.
        /// When opening an existing file, CreateFile ignores this parameter.
        /// When opening a new encrypted file, the file inherits the discretionary access control list from its parent directory.For additional information, see File Encryption.
        /// </param>
        /// <returns>
        /// If the function succeeds, the return value is an open handle to the specified file, device, named pipe, or mail slot.
        /// If the function fails, the return value is INVALID_HANDLE_VALUE.To get extended error information, call <see cref="GetLastError"/>.
        /// </returns>
        [DllImport(nameof(Kernel32), CharSet = CharSet.Auto, SetLastError = true)]
        public static extern SafeObjectHandle CreateFile(
            string filename,
            FileAccess access,
            FileShare share,
            IntPtr securityAttributes,
            CreationDisposition creationDisposition,
            CreateFileFlags flagsAndAttributes,
            SafeObjectHandle templateFile);

        /// <summary>
        /// Searches a directory for a file or subdirectory with a name that matches a specific name (or partial name if wildcards are used).
        /// To specify additional attributes to use in a search, use the FindFirstFileEx function.
        /// To perform this operation as a transacted operation, use the FindFirstFileTransacted function.
        /// </summary>
        /// <param name="lpFileName">
        /// The directory or path, and the file name, which can include wildcard characters, for example, an asterisk (*) or a question mark (?).
        /// This parameter should not be NULL, an invalid string (for example, an empty string or a string that is missing the terminating null character), or end in a trailing backslash(\).
        /// If the string ends with a wildcard, period(.), or directory name, the user must have access permissions to the root and all subdirectories on the path.
        /// In the ANSI version of this function, the name is limited to MAX_PATH characters. To extend this limit to 32,767 wide characters, call the Unicode version of the function and prepend "\\?\" to the path. For more information, see Naming a File.
        /// </param>
        /// <param name="lpFindFileData">A pointer to the WIN32_FIND_DATA structure that receives information about a found file or directory.</param>
        /// <returns>
        /// If the function succeeds, the return value is a search handle used in a subsequent call to FindNextFile or FindClose, and the lpFindFileData parameter contains information about the first file or directory found.
        /// If the function fails or fails to locate files from the search string in the lpFileName parameter, the return value is INVALID_HANDLE_VALUE and the contents of lpFindFileData are indeterminate.To get extended error information, call the <see cref="GetLastError"/> function.
        /// If the function fails because no matching files can be found, the <see cref="GetLastError"/> function returns ERROR_FILE_NOT_FOUND.
        /// </returns>
        [DllImport(nameof(Kernel32), SetLastError = true, CharSet = CharSet.Unicode)]
        public static extern SafeFindFilesHandle FindFirstFile(string lpFileName, out WIN32_FIND_DATA lpFindFileData);

        /// <summary>
        /// Continues a file search from a previous call to the <see cref="FindFirstFile"/>, FindFirstFileEx, or FindFirstFileTransacted functions.
        /// </summary>
        /// <param name="hFindFile">The search handle returned by a previous call to the FindFirstFile or FindFirstFileEx function.</param>
        /// <param name="lpFindFileData">A pointer to the WIN32_FIND_DATA structure that receives information about the found file or subdirectory.</param>
        /// <returns>
        /// If the function succeeds, the return value is nonzero and the lpFindFileData parameter contains information about the next file or directory found.
        /// If the function fails, the return value is zero and the contents of lpFindFileData are indeterminate. To get extended error information, call the <see cref="GetLastError"/> function.
        /// If the function fails because no more matching files can be found, the <see cref="GetLastError"/> function returns ERROR_NO_MORE_FILES.
        /// </returns>
        [DllImport(nameof(Kernel32), SetLastError = true, CharSet = CharSet.Unicode)]
        public static extern bool FindNextFile(SafeFindFilesHandle hFindFile, out WIN32_FIND_DATA lpFindFileData);

        /// <summary>
        /// Takes a snapshot of the specified processes, as well as the heaps, modules, and threads used by these
        /// processes.
        /// </summary>
        /// <param name="dwFlags">The portions of the system to be included in the snapshot.</param>
        /// <param name="th32ProcessID">
        /// The process identifier of the process to be included in the snapshot. This parameter can be zero to indicate the
        /// current process. This parameter is used when the <see cref="CreateToolhelp32SnapshotFlags.TH32CS_SNAPHEAPLIST" />,
        /// <see cref="CreateToolhelp32SnapshotFlags.TH32CS_SNAPMODULE" />,
        /// <see cref="CreateToolhelp32SnapshotFlags.TH32CS_SNAPMODULE32" />, or
        /// <see cref="CreateToolhelp32SnapshotFlags.TH32CS_SNAPALL" /> value is specified. Otherwise, it is ignored and all
        /// processes are included in the snapshot.
        /// <para>
        /// If the specified process is the Idle process or one of the CSRSS processes, this function fails and the last
        /// error code is <see cref="Win32ErrorCode.ERROR_ACCESS_DENIED" /> because their access restrictions prevent user-level
        /// code from opening them.
        /// </para>
        /// <para>
        /// If the specified process is a 64-bit process and the caller is a 32-bit process, this function fails and the last
        /// error code is <see cref="Win32ErrorCode.ERROR_PARTIAL_COPY" />.
        /// </para>
        /// </param>
        /// <returns>
        /// If the function succeeds, it returns an open handle to the specified snapshot.
        /// <para>
        /// If the function fails, it returns <see cref="INVALID_HANDLE_VALUE" />. To get extended error information, call
        /// <see cref="Marshal.GetLastWin32Error" />. Possible error codes include
        /// <see cref="Win32ErrorCode.ERROR_BAD_LENGTH" />.
        /// </para>
        /// </returns>
        /// <remarks>
        /// The snapshot taken by this function is examined by the other tool help functions to provide their results.Access to the
        /// snapshot is read only.The snapshot handle acts as an object handle and is subject to the same rules regarding which
        /// processes and threads it is valid in.
        /// <para>
        /// To enumerate the heap or module states for all processes, specify
        /// <see cref="CreateToolhelp32SnapshotFlags.TH32CS_SNAPALL" /> and set <paramref name="th32ProcessID" /> to zero.Then, for
        /// each additional process in the snapshot, call CreateToolhelp32Snapshot again, specifying its process identifier and the
        /// <see cref="CreateToolhelp32SnapshotFlags.TH32CS_SNAPHEAPLIST" /> or
        /// <see cref="CreateToolhelp32SnapshotFlags.TH32CS_SNAPMODULE" /> value.
        /// </para>
        /// <para>
        /// When taking snapshots that include heaps and modules for a process other than the current process, the
        /// CreateToolhelp32Snapshot function can fail or return incorrect information for a variety of reasons. For example, if
        /// the loader data table in the target process is corrupted or not initialized, or if the module list changes during the
        /// function call as a result of DLLs being loaded or unloaded, the function might fail with
        /// <see cref="Win32ErrorCode.ERROR_BAD_LENGTH" /> or other error code. Ensure that the target process was not started in a
        /// suspended state, and try calling the function again. If the function fails with
        /// <see cref="Win32ErrorCode.ERROR_BAD_LENGTH" /> when called with
        /// <see cref="CreateToolhelp32SnapshotFlags.TH32CS_SNAPMODULE" /> or
        /// <see cref="CreateToolhelp32SnapshotFlags.TH32CS_SNAPMODULE32" />, call the function again until it succeeds.
        /// </para>
        /// <para>
        /// The <see cref="CreateToolhelp32SnapshotFlags.TH32CS_SNAPMODULE" /> and
        /// <see cref="CreateToolhelp32SnapshotFlags.TH32CS_SNAPMODULE32" /> flags do not retrieve handles for modules that were
        /// loaded with the LOAD_LIBRARY_AS_DATAFILE or similar flags. For more information, see LoadLibraryEx.
        /// </para>
        /// <para>To destroy the snapshot, call <see cref="SafeHandle.Close" /> on the returned handle.</para>
        /// <para>
        /// Note that you can use the
        /// <see cref="QueryFullProcessImageName(SafeObjectHandle,QueryFullProcessImageNameFlags,StringBuilder,ref uint)" />
        /// function to retrieve the full name of an executable image for both 32- and 64-bit processes from a 32-bit process.
        /// </para>
        /// </remarks>
        [DllImport(nameof(Kernel32), SetLastError = true)]
        public static extern SafeObjectHandle CreateToolhelp32Snapshot(
            CreateToolhelp32SnapshotFlags dwFlags,
            uint th32ProcessID);

        /// <summary>Retrieves information about the first process encountered in a system snapshot.</summary>
        /// <param name="hSnapshot">
        /// A handle to the snapshot returned from a previous call to the
        /// <see cref="CreateToolhelp32Snapshot" /> function.
        /// </param>
        /// <param name="lppe">
        /// Contains process information such as the name of the executable file, the process identifier, and
        /// the process identifier of the parent process.
        /// </param>
        /// <returns>
        /// Returns <see langword="true" /> if the first entry of the process list has been copied to the buffer or
        /// <see langword="false" /> otherwise. The <see cref="Win32ErrorCode.ERROR_NO_MORE_FILES" /> error value is returned by
        /// the <see cref="Marshal.GetLastWin32Error" /> function if no processes exist or the snapshot does not contain process
        /// information.
        /// </returns>
        [DllImport(nameof(Kernel32), SetLastError = true, CharSet = CharSet.Unicode)]
        public static extern bool Process32First(SafeObjectHandle hSnapshot, [In, Out] PROCESSENTRY32 lppe);

        /// <summary>Retrieves information about the next process recorded in a system snapshot.</summary>
        /// <param name="hSnapshot">
        /// A handle to the snapshot returned from a previous call to the
        /// <see cref="CreateToolhelp32Snapshot" /> function.
        /// </param>
        /// <param name="lppe">A <see cref="PROCESSENTRY32" /> structure.</param>
        /// <returns>
        /// Returns <see langword="true" /> if the next entry of the process list has been copied to the buffer or
        /// <see langword="false" /> otherwise. The <see cref="Win32ErrorCode.ERROR_NO_MORE_FILES" /> error value is returned by
        /// the <see cref="Marshal.GetLastWin32Error" /> function if no processes exist or the snapshot does not contain process
        /// information.
        /// </returns>
        /// <remarks>
        /// To retrieve information about the first process recorded in a snapshot, use the
        /// <see cref="Process32First(SafeObjectHandle,PROCESSENTRY32)" />
        /// function.
        /// </remarks>
        [DllImport(nameof(Kernel32), SetLastError = true, CharSet = CharSet.Unicode)]
        public static extern bool Process32Next(
            SafeObjectHandle hSnapshot,
            [In, Out] PROCESSENTRY32 lppe);

        /// <summary>Retrieves the full name of the executable image for the specified process.</summary>
        /// <param name="hProcess">
        /// A handle to the process. This handle must be created with the
        /// <see cref="ProcessAccess.PROCESS_QUERY_INFORMATION" /> or
        /// <see cref="ProcessAccess.PROCESS_QUERY_LIMITED_INFORMATION" /> access right.
        /// </param>
        /// <param name="dwFlags">One of the <see cref="QueryFullProcessImageNameFlags" /> values.</param>
        /// <param name="lpExeName">The path to the executable image. If the function succeeds, this string is null-terminated.</param>
        /// <param name="lpdwSize">
        /// On input, specifies the size of the lpExeName buffer, in characters. On success, receives the
        /// number of characters written to the buffer, not including the null-terminating character.
        /// </param>
        /// <returns>
        /// If the function succeeds, the return value is nonzero.
        /// <para>If the function fails, the return value is zero.To get extended error information, call <see cref="GetLastError"/>.</para>
        /// </returns>
        /// <remarks>Minimum OS: Windows Vista / Windows Server 2008.</remarks>
        [DllImport(nameof(Kernel32), SetLastError = true, CharSet = CharSet.Unicode)]
        public static extern bool QueryFullProcessImageName(
            SafeObjectHandle hProcess,
            QueryFullProcessImageNameFlags dwFlags,
            StringBuilder lpExeName,
            ref uint lpdwSize);

        /// <summary>Opens an existing local process object.</summary>
        /// <param name="dwDesiredAccess">
        /// The access to the process object. This access right is checked against the security descriptor for the process. This
        /// parameter can be one or more of the <see cref="ProcessAccess" /> values.
        /// <para>
        /// If the caller has enabled the SeDebugPrivilege privilege, the requested access is granted regardless of the
        /// contents of the security descriptor.
        /// </para>
        /// </param>
        /// <param name="bInheritHandle">
        /// If this value is <see langword="true" />, processes created by this process will inherit
        /// the handle. Otherwise, the processes do not inherit this handle.
        /// </param>
        /// <param name="dwProcessId">
        /// The identifier of the local process to be opened.
        /// <para>
        /// If the specified process is the System Process(0x00000000), the function fails and the last error code is
        /// <see cref="Win32ErrorCode.ERROR_INVALID_PARAMETER" />.If the specified process is the Idle process or one of the CSRSS
        /// processes, this function fails and the last error code is <see cref="Win32ErrorCode.ERROR_ACCESS_DENIED" /> because
        /// their access restrictions prevent user-level code from opening them.
        /// </para>
        /// <para>
        /// If you are using <see cref="GetCurrentProcessId" /> as an argument to this function, consider using
        /// <see cref="GetCurrentProcess"/> instead of OpenProcess, for improved performance.
        /// </para>
        /// </param>
        /// <returns>If the function succeeds, the return value is an open handle to the specified process.</returns>
        [DllImport(nameof(Kernel32), SetLastError = true)]
        public static extern SafeObjectHandle OpenProcess(
            ProcessAccess dwDesiredAccess,
            bool bInheritHandle,
            uint dwProcessId);

        /// <summary>
<<<<<<< HEAD
        /// Retrieves the results of an overlapped operation on the specified file, named pipe, or communications device.
        /// To specify a timeout interval or wait on an alertable thread, use GetOverlappedResultEx.
        /// </summary>
        /// <param name="hFile">
        /// A handle to the file, named pipe, or communications device. This is the same handle that was
        /// specified when the overlapped operation was started by a call to the ReadFile, WriteFile, ConnectNamedPipe,
        /// TransactNamedPipe, DeviceIoControl, or WaitCommEvent function.
        /// </param>
        /// <param name="lpOverlapped">
        /// A pointer to an <see cref="OVERLAPPED" /> structure that was specified when the overlapped
        /// operation was started.
        /// </param>
        /// <param name="lpNumberOfBytesTransferred">
        /// A pointer to a variable that receives the number of bytes that were actually
        /// transferred by a read or write operation. For a TransactNamedPipe operation, this is the number of bytes that were read
        /// from the pipe. For a DeviceIoControl operation, this is the number of bytes of output data returned by the device
        /// driver. For a ConnectNamedPipe or WaitCommEvent operation, this value is undefined.
        /// </param>
        /// <param name="bWait">
        /// If this parameter is TRUE, and the Internal member of the lpOverlapped structure is STATUS_PENDING,
        /// the function does not return until the operation has been completed. If this parameter is FALSE and the operation is
        /// still pending, the function returns FALSE and the <see cref="GetLastError" /> function returns
        /// <see cref="Win32ErrorCode.ERROR_IO_INCOMPLETE" />.
        /// </param>
        /// <returns>
        /// If the function succeeds, the return value is nonzero.
        /// <para>
        /// If the function fails, the return value is zero.To get extended error information, call
        /// <see cref="GetLastError" />.
        /// </para>
        /// </returns>
        /// <remarks>
        /// The results reported by the GetOverlappedResult function are those of the specified handle's last overlapped operation
        /// to which the specified <see cref="OVERLAPPED" /> structure was provided, and for which the operation's results were
        /// pending. A pending operation is indicated when the function that started the operation returns FALSE, and the
        /// GetLastError function returns <see cref="Win32ErrorCode.ERROR_IO_PENDING" />. When an I/O operation is pending, the
        /// function that started the operation resets the hEvent member of the <see cref="OVERLAPPED" /> structure to the
        /// nonsignaled state. Then when the pending operation has been completed, the system sets the event object to the signaled
        /// state.
        /// <para>
        /// If the bWait parameter is TRUE, GetOverlappedResult determines whether the pending operation has been completed
        /// by waiting for the event object to be in the signaled state.
        /// </para>
        /// <para>
        /// If the hEvent member of the <see cref="OVERLAPPED" /> structure is NULL, the system uses the state of the hFile
        /// handle to signal when the operation has been completed. Use of file, named pipe, or communications-device handles for
        /// this purpose is discouraged. It is safer to use an event object because of the confusion that can occur when multiple
        /// simultaneous overlapped operations are performed on the same file, named pipe, or communications device. In this
        /// situation, there is no way to know which operation caused the object's state to be signaled.
        /// </para>
        /// </remarks>
        [DllImport(nameof(Kernel32), SetLastError = true)]
        public static extern unsafe bool GetOverlappedResult(
            SafeObjectHandle hFile,
            OVERLAPPED* lpOverlapped,
            out uint lpNumberOfBytesTransferred,
            bool bWait);

        /// <summary>
        /// Cancels all pending input and output (I/O) operations that are issued by the calling thread for the specified file. The
        /// function does not cancel I/O operations that other threads issue for a file handle.
        /// <para>To cancel I/O operations from another thread, use the CancelIoEx function.</para>
        /// </summary>
        /// <param name="hFile">
        /// A handle to the file.
        /// <para>The function cancels all pending I/O operations for this file handle.</para>
        /// </param>
        /// <returns>
        /// If the function succeeds, the return value is nonzero. The cancel operation for all pending I/O operations issued by
        /// the calling thread for the specified file handle was successfully requested. The thread can use the
        /// <see cref="GetOverlappedResult" /> function to determine when the I/O operations themselves have been completed.
        /// <para>
        /// If the function fails, the return value is zero (0). To get extended error information, call the
        /// <see cref="GetLastError" /> function.
        /// </para>
        /// </returns>
        /// <remarks>
        /// If there are any pending I/O operations in progress for the specified file handle, and they are issued by the calling
        /// thread, the CancelIo function cancels them. CancelIo cancels only outstanding I/O on the handle, it does not change the
        /// state of the handle; this means that you cannot rely on the state of the handle because you cannot know whether the
        /// operation was completed successfully or canceled.
        /// <para>
        /// The I/O operations must be issued as overlapped I/O. If they are not, the I/O operations do not return to allow
        /// the thread to call the CancelIo function. Calling the CancelIo function with a file handle that is not opened with
        /// FILE_FLAG_OVERLAPPED does nothing.
        /// </para>
        /// <para>
        /// All I/O operations that are canceled complete with the error
        /// <see cref="Win32ErrorCode.ERROR_OPERATION_ABORTED" />, and all completion notifications for the I/O operations occur
        /// normally.
        /// </para>
        /// </remarks>
        [DllImport(nameof(Kernel32), SetLastError = true)]
        public static extern bool CancelIo(SafeObjectHandle hFile);
=======
        /// Determines whether the specified process is running under WOW64 (x86 emulator that allows 32-bit Windows-based
        /// applications to run seamlessly on 64-bit Windows)
        /// </summary>
        /// <param name="hProcess">
        /// A handle to the process. The handle must have the <see cref="ProcessAccess.PROCESS_QUERY_INFORMATION" /> or
        /// <see cref="ProcessAccess.PROCESS_QUERY_LIMITED_INFORMATION" /> access right.
        /// <para>
        /// Windows Server 2003 and Windows XP:  The handle must have the
        /// <see cref="ProcessAccess.PROCESS_QUERY_INFORMATION" /> access right.
        /// </para>
        /// </param>
        /// <param name="Wow64Process">
        /// A pointer to a value that is set to <see langword="true" /> if the process is running under
        /// WOW64. If the process is running under 32-bit Windows, the value is set to <see langword="false" />. If the process is
        /// a 64-bit application running under 64-bit Windows, the value is also set to <see langword="false" />.
        /// </param>
        /// <returns>
        /// If the function succeeds, the return value is a nonzero value.
        /// <para>
        /// If the function fails, the return value is zero. To get extended error information, call
        /// <see cref="GetLastError" />.
        /// </para>
        /// </returns>
        [DllImport(nameof(Kernel32), SetLastError = true)]
        public static extern bool IsWow64Process(SafeObjectHandle hProcess, out bool Wow64Process);
>>>>>>> 37a0d497
    }
}<|MERGE_RESOLUTION|>--- conflicted
+++ resolved
@@ -276,7 +276,6 @@
             uint dwProcessId);
 
         /// <summary>
-<<<<<<< HEAD
         /// Retrieves the results of an overlapped operation on the specified file, named pipe, or communications device.
         /// To specify a timeout interval or wait on an alertable thread, use GetOverlappedResultEx.
         /// </summary>
@@ -371,7 +370,8 @@
         /// </remarks>
         [DllImport(nameof(Kernel32), SetLastError = true)]
         public static extern bool CancelIo(SafeObjectHandle hFile);
-=======
+
+        /// <summary>
         /// Determines whether the specified process is running under WOW64 (x86 emulator that allows 32-bit Windows-based
         /// applications to run seamlessly on 64-bit Windows)
         /// </summary>
@@ -397,6 +397,5 @@
         /// </returns>
         [DllImport(nameof(Kernel32), SetLastError = true)]
         public static extern bool IsWow64Process(SafeObjectHandle hProcess, out bool Wow64Process);
->>>>>>> 37a0d497
     }
 }