--- conflicted
+++ resolved
@@ -73,7 +73,6 @@
         public unsafe delegate bool EnumResNameProc(IntPtr hModule, char* lpszType, char* lpszName, IntPtr lParam);
 
         /// <summary>
-<<<<<<< HEAD
         /// Callback function used with the <see cref="SetConsoleCtrlHandler"/> function.
         /// A console process uses this function to handle control signals received by the process.
         /// When the signal is received, the system creates a new thread in the process to execute the function.
@@ -118,7 +117,8 @@
         [UnmanagedFunctionPointer(CallingConvention.Winapi)]
         [return: MarshalAs(UnmanagedType.Bool)]
         public unsafe delegate bool HandlerRoutine(ControlType dwCtrlType);
-=======
+
+        /// <summary>
         ///     An application-defined callback function used with the EnumResourceLanguages and EnumResourceLanguagesEx
         ///     functions. It receives the type, name, and language of a resource item. The ENUMRESLANGPROC type defines
         ///     a pointer to this callback function. EnumResLangProc is a placeholder for the application-defined
@@ -156,7 +156,6 @@
         /// <returns>Returns TRUE to continue enumeration or FALSE to stop enumeration.</returns>
         [UnmanagedFunctionPointer(CallingConvention.Winapi)]
         public unsafe delegate bool EnumResLangProc(IntPtr hModule, char* lpType, char* lpName, LANGID wLanguage, void* lParam);
->>>>>>> 3ed1db34
 
         /// <summary>
         /// Generates simple tones on the speaker. The function is synchronous; it performs an alertable wait and does not return control to its caller until the sound finishes.
@@ -574,7 +573,7 @@
         /// If the function fails, the return value is zero. To get extended error information, call <see cref="GetLastError"/>.
         /// </returns>
         /// <remarks>
-        /// First, call this function with the dwAttributeCount parameter set to the maximum number of attributes you will be using and the lpAttributeList to NULL. The function returns the required buffer size in bytes in the lpSize parameter. Allocate enough space for the data in the lpAttributeList buffer and call the function again to initialize the buffer.
+        /// First, call this function with the <paramref name="dwAttributeCount "/> parameter set to the maximum number of attributes you will be using and the lpAttributeList to NULL. The function returns the required buffer size in bytes in the lpSize parameter. Allocate enough space for the data in the lpAttributeList buffer and call the function again to initialize the buffer.
         /// To add attributes to the list, call the <see cref="UpdateProcThreadAttribute(PROC_THREAD_ATTRIBUTE_LIST*, uint, ref uint, void*, IntPtr, ref IntPtr, ref IntPtr)"/> function. To specify these attributes when creating a process, specify <see cref="CreateProcessFlags.EXTENDED_STARTUPINFO_PRESENT"/> in the dwCreationFlag parameter and a <see cref="STARTUPINFOEX"/> structure in the lpStartupInfo parameter. Note that you can specify the same <see cref="STARTUPINFOEX"/> structure to multiple child processes.
         /// When you have finished using the list, call the <see cref="DeleteProcThreadAttributeList(PROC_THREAD_ATTRIBUTE_LIST*)"/> function.
         /// </remarks>
