--- conflicted
+++ resolved
@@ -31,13 +31,7 @@
     <Compile Include="Kernel32+ACL.cs" />
     <Compile Include="Kernel32+CreateProcessFlags.cs" />
     <Compile Include="Kernel32+CreateToolhelp32SnapshotFlags.cs" />
-<<<<<<< HEAD
-=======
-    <Compile Include="Kernel32+CreationDisposition.cs" />
     <Compile Include="Kernel32+ExecutionState.cs" />
-    <Compile Include="Kernel32+FileAccess.cs" />
-    <Compile Include="Kernel32+FileShare.cs" />
->>>>>>> 360bf230
     <Compile Include="Kernel32+GRPICONDIR.cs" />
     <Compile Include="Kernel32+ICONDIR.cs" />
     <Compile Include="Kernel32+ICONDIRENTRY.cs" />
