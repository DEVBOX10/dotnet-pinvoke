﻿// Copyright (c) to owners found in https://github.com/AArnott/pinvoke/blob/master/COPYRIGHT.md. All rights reserved.
// Licensed under the MIT license. See LICENSE.txt file in the project root for full license information.

namespace PInvoke
{
    using System;
    using System.Runtime.InteropServices;

    /// <content>
    /// Exported functions from the AdvApi32.dll Windows library
    /// that are available to Desktop apps only.
    /// </content>
    public static partial class AdvApi32
    {
        /// <summary>
        /// Used to prefix group names so that they can be distinguished from a service name,
        /// because services and service groups share the same name space.
        /// </summary>
        public const string SC_GROUP_IDENTIFIER = "+";
        public const uint INFINITE = 0xFFFFFFFF;

        /// <summary>
<<<<<<< HEAD
        /// Describes service manager access flags.
        /// </summary>
        [Flags]
        public enum ServiceManagerAccess : uint
        {
            GenericRead = 0x80000000,
            GenericWrite = 0x40000000,
            GenericExecute = 0x20000000,

            AccessSystemSecurity = 0x1000000,
            Delete = 0x10000,
            ReadControl = 0x20000,
            WriteDAC = 0x40000,
            WriteOwner = 0x80000,

            STANDARD_RIGHTS_REQUIRED = 0xF0000,

            SC_MANAGER_CONNECT = 0x0001,
            SC_MANAGER_CREATE_SERVICE = 0x0002,
            SC_MANAGER_ENUMERATE_SERVICE = 0x0004,
            SC_MANAGER_LOCK = 0x0008,
            SC_MANAGER_QUERY_LOCK_STATUS = 0x0010,
            SC_MANAGER_MODIFY_BOOT_CONFIG = 0x0020,
            SC_MANAGER_ALL_ACCESS = STANDARD_RIGHTS_REQUIRED |
                                        SC_MANAGER_CONNECT |
                                        SC_MANAGER_CREATE_SERVICE |
                                        SC_MANAGER_ENUMERATE_SERVICE |
                                        SC_MANAGER_LOCK |
                                        SC_MANAGER_QUERY_LOCK_STATUS |
                                        SC_MANAGER_MODIFY_BOOT_CONFIG
        }

        /// <summary>
        /// Describes service access flags.
        /// </summary>
        [Flags]
        public enum ServiceAccess : uint
        {
            GenericRead = 0x80000000,
            GenericWrite = 0x40000000,
            GenericExecute = 0x20000000,

            AccessSystemSecurity = 0x1000000,
            Delete = 0x10000,
            ReadControl = 0x20000,
            WriteDAC = 0x40000,
            WriteOwner = 0x80000,

            STANDARD_RIGHTS_REQUIRED = 0xF0000,

            SERVICE_QUERY_CONFIG = 0x0001,
            SERVICE_CHANGE_CONFIG = 0x0002,
            SERVICE_QUERY_STATUS = 0x0004,
            SERVICE_ENUMERATE_DEPENDENTS = 0x0008,
            SERVICE_START = 0x0010,
            SERVICE_STOP = 0x0020,
            SERVICE_PAUSE_CONTINUE = 0x0040,
            SERVICE_INTERROGATE = 0x0080,
            SERVICE_USER_DEFINED_CONTROL = 0x0100,
            SERVICE_ALL_ACCESS = STANDARD_RIGHTS_REQUIRED |
                                        SERVICE_QUERY_CONFIG |
                                        SERVICE_CHANGE_CONFIG |
                                        SERVICE_QUERY_STATUS |
                                        SERVICE_ENUMERATE_DEPENDENTS |
                                        SERVICE_START |
                                        SERVICE_STOP |
                                        SERVICE_PAUSE_CONTINUE |
                                        SERVICE_INTERROGATE |
                                        SERVICE_USER_DEFINED_CONTROL
        }

        /// <summary>
        /// Describes service type flags.
        /// </summary>
        [Flags]
        public enum ServiceType : uint
        {
            SERVICE_KERNEL_DRIVER = 0x00000001,
            SERVICE_FILE_SYSTEM_DRIVER = 0x00000002,
            SERVICE_ADAPTER = 0x00000004,
            SERVICE_RECOGNIZER_DRIVER = 0x00000008,
            SERVICE_WIN32_OWN_PROCESS = 0x00000010,
            SERVICE_WIN32_SHARE_PROCESS = 0x00000020,
            SERVICE_INTERACTIVE_PROCESS = 0x00000100
        }

        /// <summary>
        /// Describes service start type.
        /// </summary>
        public enum ServiceStartType : uint
        {
            SERVICE_BOOT_START = 0x00000000,
            SERVICE_SYSTEM_START = 0x00000001,
            SERVICE_AUTO_START = 0x00000002,
            SERVICE_DEMAND_START = 0x00000003,
            SERVICE_DISABLED = 0x00000004
        }

        /// <summary>
        /// Describes the severity of the error, and action taken, if this service fails to start.
        /// </summary>
        public enum ServiceErrorControl : uint
        {
            SERVICE_ERROR_IGNORE = 0x00000000,
            SERVICE_ERROR_NORMAL = 0x00000001,
            SERVICE_ERROR_SEVERE = 0x00000002,
            SERVICE_ERROR_CRITICAL = 0x00000003
        }

        /// <summary>
=======
>>>>>>> 5caa2b20
        /// Changes the optional configuration parameters of a service.
        /// </summary>
        /// <param name="hService">
        /// A handle to the service.
        /// This handle is returned by the OpenService or CreateService function and
        /// must have the <see cref="ServiceAccess.SERVICE_CHANGE_CONFIG"/> access right.
        /// </param>
        /// <param name="dwInfoLevel">
        /// The configuration information to be changed.
        /// This parameter can be one value from <see cref="ServiceStartType"/>.
        /// </param>
        /// <param name="lpInfo">
        /// A pointer to the new value to be set for the configuration information.
        /// The format of this data depends on the value of the dwInfoLevel parameter.
        /// If this value is NULL, the information remains unchanged.
        /// </param>
        /// <returns>
        /// If the function succeeds, the return value is nonzero.
        /// If the function fails, the return value is zero
        /// </returns>
        [DllImport(nameof(AdvApi32), SetLastError = true, CharSet = CharSet.Unicode)]
        public static extern bool ChangeServiceConfig2(SafeServiceHandle hService, ServiceInfoLevel dwInfoLevel, IntPtr lpInfo);

        /// <summary>
        /// Creates a service object and adds it to the specified service control manager database.
        /// </summary>
        /// <param name="hSCManager">
        /// A handle to the service control manager database.
        /// This handle is returned by the OpenSCManager function and must have the <see cref="ServiceManagerAccess.SC_MANAGER_CREATE_SERVICE"/> access right.
        /// </param>
        /// <param name="lpServiceName">
        /// The name of the service to install.
        /// The maximum string length is 256 characters.
        /// The service control manager database preserves the case of the characters,
        /// but service name comparisons are always case insensitive.
        /// Forward-slash (/) and backslash (\) are not valid service name characters.
        /// </param>
        /// <param name="lpDisplayName">
        /// The display name to be used by user interface programs to identify the service.
        /// This string has a maximum length of 256 characters.
        /// The name is case-preserved in the service control manager.
        /// Display name comparisons are always case-insensitive.
        /// </param>
        /// <param name="dwDesiredAccess">
        /// The access to the service (<see cref="ServiceAccess"/>).
        /// Before granting the requested access, the system checks the access token of the calling process.
        /// </param>
        /// <param name="dwServiceType">
        /// The service type (<see cref="ServiceType"/>).
        /// </param>
        /// <param name="dwStartType">
        /// The service start options (<see cref="ServiceStartType"/>).
        /// </param>
        /// <param name="dwErrorControl">
        /// The severity of the error (<see cref="ServiceErrorControl"/>), and action taken, if this service fails to start.
        /// </param>
        /// <param name="lpBinaryPathName">
        /// The fully qualified path to the service binary file. If the path contains a space, it must be quoted so that it is correctly interpreted. For example, "d:\\my share\\myservice.exe" should be specified as "\"d:\\my share\\myservice.exe\"".
        /// The path can also include arguments for an auto-start service.For example, "d:\\myshare\\myservice.exe arg1 arg2". These arguments are passed to the service entry point (typically the main function).
        /// If you specify a path on another computer, the share must be accessible by the computer account of the local computer because this is the security context used in the remote call.However, this requirement allows any potential vulnerabilities in the remote computer to affect the local computer. Therefore, it is best to use a local file.
        /// </param>
        /// <param name="lpLoadOrderGroup">
        /// The names of the load ordering group of which this service is a member. Specify NULL or an empty string if the service does not belong to a group.
        /// The startup program uses load ordering groups to load groups of services in a specified order with respect to the other groups.
        /// The list of load ordering groups is contained in the following registry value:
        /// HKEY_LOCAL_MACHINE\System\CurrentControlSet\Control\ServiceGroupOrder
        /// </param>
        /// <param name="lpdwTagId">
        /// A pointer to a variable that receives a tag value that is unique in the group specified in the lpLoadOrderGroup parameter. Specify NULL if you are not changing the existing tag.
        /// You can use a tag for ordering service startup within a load ordering group by specifying a tag order vector in the following registry value:
        /// HKEY_LOCAL_MACHINE\System\CurrentControlSet\Control\GroupOrderList
        /// Tags are only evaluated for driver services that have <see cref="ServiceStartType.SERVICE_BOOT_START"/> or <see cref="ServiceStartType.SERVICE_SYSTEM_START"/> start types.
        /// </param>
        /// <param name="lpDependencies">
        /// A pointer to a double null-terminated array of null-separated names of services or load ordering groups that the system must start before this service. Specify NULL or an empty string if the service has no dependencies.
        /// Dependency on a group means that this service can run if at least one member of the group is running after an attempt to start all members of the group.
        /// You must prefix group names with SC_GROUP_IDENTIFIER so that they can be distinguished from a service name, because services and service groups share the same name space.
        /// </param>
        /// <param name="lpServiceStartName">
        /// The name of the account under which the service should run.
        /// If the service type is <see cref="ServiceType.SERVICE_WIN32_OWN_PROCESS"/>, use an account name in the form DomainName\UserName.
        /// The service process will be logged on as this user.
        /// If the account belongs to the built-in domain, you can specify .\UserName.
        /// </param>
        /// <param name="lpPassword">
        /// The password to the account name specified by the lpServiceStartName parameter.
        /// Specify an empty string if the account has no password or if the service runs in the LocalService, NetworkService, or LocalSystem account.
        /// If the account name specified by the lpServiceStartName parameter is the name of a managed service account or virtual account name, the lpPassword parameter must be NULL.
        /// Passwords are ignored for driver services.
        /// </param>
        /// <returns>
        /// If the function succeeds, the return value is a handle to the service.
        /// If the function fails, the return value is NULL
        /// </returns>
        [DllImport(nameof(AdvApi32), SetLastError = true, CharSet = CharSet.Unicode)]
        public static extern SafeServiceHandle CreateService(SafeServiceHandle hSCManager, string lpServiceName, string lpDisplayName, ServiceAccess dwDesiredAccess, ServiceType dwServiceType, ServiceStartType dwStartType, ServiceErrorControl dwErrorControl, string lpBinaryPathName, string lpLoadOrderGroup, int lpdwTagId, string lpDependencies, string lpServiceStartName, string lpPassword);

        /// <summary>
        /// Marks the specified service for deletion from the service control manager database.
        /// </summary>
        /// <param name="hService">
        /// A handle to the service. This handle is returned by the <see cref="OpenService"/> or <see cref="CreateService"/> function, and it must have the <see cref="ServiceAccess.Delete"/> access right
        /// </param>
        /// <returns>
        /// If the function succeeds, the return value is nonzero.
        /// If the function fails, the return value is zero
        /// </returns>
        [DllImport(nameof(AdvApi32), SetLastError = true)]
        public static extern bool DeleteService(SafeServiceHandle hService);

        /// <summary>
        /// Establishes a connection to the service control manager on the specified computer and opens the specified service control manager database.
        /// </summary>
        /// <param name="lpMachineName">
        /// The name of the target computer.
        /// If the pointer is NULL or points to an empty string,
        /// the function connects to the service control manager on the local computer.
        /// </param>
        /// <param name="lpDatabaseName">
        /// The name of the service control manager database.
        /// This parameter should be set to SERVICES_ACTIVE_DATABASE.
        /// If it is NULL, the SERVICES_ACTIVE_DATABASE database is opened by default.
        /// </param>
        /// <param name="dwDesiredAccess">
        /// The access to the service control manager. For a list of access rights, see Service Security and Access Rights.
        /// Before granting the requested access rights, the system checks the access token of the calling process against the discretionary access-control list of the security descriptor associated with the service control manager.
        /// The <see cref="ServiceManagerAccess.SC_MANAGER_CONNECT"/> access right is implicitly specified by calling this function.
        /// </param>
        /// <returns>
        /// If the function succeeds, the return value is a handle to the specified service control manager database.
        /// If the function fails, the return value is NULL.To get extended error information, call <see cref="Kernel32.GetLastError"/>.
        /// </returns>
        [DllImport(nameof(AdvApi32), SetLastError = true, CharSet = CharSet.Unicode)]
        public static extern SafeServiceHandle OpenSCManager(string lpMachineName, string lpDatabaseName, ServiceManagerAccess dwDesiredAccess);

        /// <summary>
        /// Opens an existing service.
        /// </summary>
        /// <param name="hSCManager">
        /// A handle to the service control manager database. The <see cref="OpenSCManager"/> function returns this handle.
        /// </param>
        /// <param name="lpServiceName">
        /// The name of the service to be opened. This is the name specified by the lpServiceName parameter of the CreateService function when the service object was created, not the service display name that is shown by user interface applications to identify the service.
        /// The maximum string length is 256 characters.The service control manager database preserves the case of the characters, but service name comparisons are always case insensitive.Forward-slash(/) and backslash(\) are invalid service name characters.
        /// </param>
        /// <param name="dwDesiredAccess">
        /// The access to the service (<see cref="ServiceAccess"/>).
        /// Before granting the requested access, the system checks the access token of the calling process against the discretionary access-control list of the security descriptor associated with the service object.
        /// </param>
        /// <returns>
        /// If the function succeeds, the return value is a handle to the service.
        /// If the function fails, the return value is NULL.
        /// </returns>
        [DllImport(nameof(AdvApi32), SetLastError = true, CharSet = CharSet.Unicode)]
        public static extern SafeServiceHandle OpenService(SafeServiceHandle hSCManager, string lpServiceName, ServiceAccess dwDesiredAccess);

        /// <summary>
        /// Starts a service.
        /// </summary>
        /// <param name="hService">
        /// A handle to the service. This handle is returned by the <see cref="OpenService"/> or <see cref="CreateService"/> function, and it must have the <see cref="ServiceAccess.SERVICE_START"/> access right.
        /// </param>
        /// <param name="dwNumServiceArgs">
        /// The number of strings in the lpServiceArgVectors array. If lpServiceArgVectors is NULL, this parameter can be zero.
        /// </param>
        /// <param name="lpServiceArgVectors">
        /// The null-terminated strings to be passed to the ServiceMain function for the service as arguments. If there are no arguments, this parameter can be NULL. Otherwise, the first argument (lpServiceArgVectors[0]) is the name of the service, followed by any additional arguments (lpServiceArgVectors[1] through lpServiceArgVectors[dwNumServiceArgs-1]).
        /// Driver services do not receive these arguments.
        /// </param>
        /// <returns>
        /// If the function succeeds, the return value is nonzero.
        /// If the function fails, the return value is zero.
        /// </returns>
        [DllImport(nameof(AdvApi32), SetLastError = true, CharSet = CharSet.Unicode)]
        public static extern bool StartService(SafeServiceHandle hService, int dwNumServiceArgs, string lpServiceArgVectors);

        /// <summary>
        /// Closes a handle to a service control manager or service object.
        /// </summary>
        /// <param name="hSCObject">
        /// A handle to the service control manager object or the service object to close.
        /// Handles to service control manager objects are returned by the <see cref="OpenSCManager"/> function,
        /// and handles to service objects are returned by either the <see cref="OpenService"/> or <see cref="CreateService"/> function.
        /// </param>
        /// <returns>
        /// If the function succeeds, the return value is nonzero.
        /// If the function fails, the return value is zero.
        /// </returns>
        [DllImport(nameof(AdvApi32), SetLastError = true)]
        private static extern bool CloseServiceHandle(IntPtr hSCObject);
    }
}<|MERGE_RESOLUTION|>--- conflicted
+++ resolved
@@ -20,119 +20,6 @@
         public const uint INFINITE = 0xFFFFFFFF;
 
         /// <summary>
-<<<<<<< HEAD
-        /// Describes service manager access flags.
-        /// </summary>
-        [Flags]
-        public enum ServiceManagerAccess : uint
-        {
-            GenericRead = 0x80000000,
-            GenericWrite = 0x40000000,
-            GenericExecute = 0x20000000,
-
-            AccessSystemSecurity = 0x1000000,
-            Delete = 0x10000,
-            ReadControl = 0x20000,
-            WriteDAC = 0x40000,
-            WriteOwner = 0x80000,
-
-            STANDARD_RIGHTS_REQUIRED = 0xF0000,
-
-            SC_MANAGER_CONNECT = 0x0001,
-            SC_MANAGER_CREATE_SERVICE = 0x0002,
-            SC_MANAGER_ENUMERATE_SERVICE = 0x0004,
-            SC_MANAGER_LOCK = 0x0008,
-            SC_MANAGER_QUERY_LOCK_STATUS = 0x0010,
-            SC_MANAGER_MODIFY_BOOT_CONFIG = 0x0020,
-            SC_MANAGER_ALL_ACCESS = STANDARD_RIGHTS_REQUIRED |
-                                        SC_MANAGER_CONNECT |
-                                        SC_MANAGER_CREATE_SERVICE |
-                                        SC_MANAGER_ENUMERATE_SERVICE |
-                                        SC_MANAGER_LOCK |
-                                        SC_MANAGER_QUERY_LOCK_STATUS |
-                                        SC_MANAGER_MODIFY_BOOT_CONFIG
-        }
-
-        /// <summary>
-        /// Describes service access flags.
-        /// </summary>
-        [Flags]
-        public enum ServiceAccess : uint
-        {
-            GenericRead = 0x80000000,
-            GenericWrite = 0x40000000,
-            GenericExecute = 0x20000000,
-
-            AccessSystemSecurity = 0x1000000,
-            Delete = 0x10000,
-            ReadControl = 0x20000,
-            WriteDAC = 0x40000,
-            WriteOwner = 0x80000,
-
-            STANDARD_RIGHTS_REQUIRED = 0xF0000,
-
-            SERVICE_QUERY_CONFIG = 0x0001,
-            SERVICE_CHANGE_CONFIG = 0x0002,
-            SERVICE_QUERY_STATUS = 0x0004,
-            SERVICE_ENUMERATE_DEPENDENTS = 0x0008,
-            SERVICE_START = 0x0010,
-            SERVICE_STOP = 0x0020,
-            SERVICE_PAUSE_CONTINUE = 0x0040,
-            SERVICE_INTERROGATE = 0x0080,
-            SERVICE_USER_DEFINED_CONTROL = 0x0100,
-            SERVICE_ALL_ACCESS = STANDARD_RIGHTS_REQUIRED |
-                                        SERVICE_QUERY_CONFIG |
-                                        SERVICE_CHANGE_CONFIG |
-                                        SERVICE_QUERY_STATUS |
-                                        SERVICE_ENUMERATE_DEPENDENTS |
-                                        SERVICE_START |
-                                        SERVICE_STOP |
-                                        SERVICE_PAUSE_CONTINUE |
-                                        SERVICE_INTERROGATE |
-                                        SERVICE_USER_DEFINED_CONTROL
-        }
-
-        /// <summary>
-        /// Describes service type flags.
-        /// </summary>
-        [Flags]
-        public enum ServiceType : uint
-        {
-            SERVICE_KERNEL_DRIVER = 0x00000001,
-            SERVICE_FILE_SYSTEM_DRIVER = 0x00000002,
-            SERVICE_ADAPTER = 0x00000004,
-            SERVICE_RECOGNIZER_DRIVER = 0x00000008,
-            SERVICE_WIN32_OWN_PROCESS = 0x00000010,
-            SERVICE_WIN32_SHARE_PROCESS = 0x00000020,
-            SERVICE_INTERACTIVE_PROCESS = 0x00000100
-        }
-
-        /// <summary>
-        /// Describes service start type.
-        /// </summary>
-        public enum ServiceStartType : uint
-        {
-            SERVICE_BOOT_START = 0x00000000,
-            SERVICE_SYSTEM_START = 0x00000001,
-            SERVICE_AUTO_START = 0x00000002,
-            SERVICE_DEMAND_START = 0x00000003,
-            SERVICE_DISABLED = 0x00000004
-        }
-
-        /// <summary>
-        /// Describes the severity of the error, and action taken, if this service fails to start.
-        /// </summary>
-        public enum ServiceErrorControl : uint
-        {
-            SERVICE_ERROR_IGNORE = 0x00000000,
-            SERVICE_ERROR_NORMAL = 0x00000001,
-            SERVICE_ERROR_SEVERE = 0x00000002,
-            SERVICE_ERROR_CRITICAL = 0x00000003
-        }
-
-        /// <summary>
-=======
->>>>>>> 5caa2b20
         /// Changes the optional configuration parameters of a service.
         /// </summary>
         /// <param name="hService">
