--- conflicted
+++ resolved
@@ -39,7 +39,7 @@
   </ItemGroup>
   <ItemGroup>
     <Compile Include="AdvApi32+SafeServiceHandle.cs" />
-<<<<<<< HEAD
+    <Compile Include="AdvApi32+ServiceAccess.cs" />
     <Compile Include="AdvApi32+ServicePreferredNodeInfo.cs" />
     <Compile Include="AdvApi32+ServiceLaunchProtectedInfo.cs" />
     <Compile Include="AdvApi32+ServicePreshutdownInfo.cs" />
@@ -52,16 +52,11 @@
     <Compile Include="AdvApi32+ServiceSidType.cs" />
     <Compile Include="AdvApi32+ServiceSidInfo.cs" />
     <Compile Include="AdvApi32+ServiceDescription.cs" />
-    <Compile Include="AdvApi32+ServiceInfoLevel.cs" />
-=======
-    <Compile Include="AdvApi32+ServiceAccess.cs" />
-    <Compile Include="AdvApi32+ServiceDescription.cs" />
     <Compile Include="AdvApi32+ServiceErrorControl.cs" />
     <Compile Include="AdvApi32+ServiceInfoLevel.cs" />
     <Compile Include="AdvApi32+ServiceManagerAccess.cs" />
     <Compile Include="AdvApi32+ServiceStartType.cs" />
     <Compile Include="AdvApi32+ServiceType.cs" />
->>>>>>> 5caa2b20
     <Compile Include="AdvApi32.cs" />
     <Compile Include="AdvApi32.Helpers.cs" />
     <Compile Include="AdvApi32+ServiceDelayedAutoStartInfo.cs" />
